use crossterm::{
    cursor,
    event::{self, Event, KeyCode, KeyEvent},
    execute,
    style::{self, Color},
    terminal::{self},
};
#[cfg(windows)]
use crossterm::{event::KeyEventKind, queue};
#[cfg(windows)]
use std::io::Write;
use std::io::{self, stdout};

use crate::character::{ClassType, Player};
use crate::combat::{CombatAction, CombatResult};
<<<<<<< HEAD
use crate::inventory::InventoryScreen;
use crate::item::{ConsumableType, Equipment, EquipmentSlot, Item};
=======
use crate::item::Item;
>>>>>>> 212b3525
use crate::platform;
use crate::world::{Dungeon, Enemy, FogOfWar, Level, Position};

const SCREEN_HEIGHT: usize = 35;
const MAP_WIDTH: usize = 70;
const MAP_HEIGHT: usize = 25;
const UI_PANEL_WIDTH: usize = 35; // Increased panel width for longer content
const BORDER_PADDING: usize = 4; // Increased padding inside the border

/// Create fog of war configuration for terminal rendering
fn create_fog_of_war() -> FogOfWar {
    crate::world::create_standard_fog_of_war()
}

pub struct UI {
    messages: Vec<String>,
    max_messages: usize,
}

impl UI {
    pub fn new() -> Self {
        UI {
            messages: Vec::new(),
            max_messages: 5,
        }
    }

    pub fn show_combat_tutorial(&mut self) -> io::Result<()> {
        self.clear_screen()?;

        // Draw a flashy combat intro
        let (term_width, term_height) = platform::get_terminal_size();
        let title = "*** COMBAT TUTORIAL ***";
        let title_pos_x = (term_width - title.len() as u16) / 2;

        execute!(
            stdout(),
            cursor::MoveTo(title_pos_x, term_height / 2 - 2),
            style::SetForegroundColor(Color::Red),
            style::Print(title)
        )?;

        let subtitle = "Prepare for battle!";
        let subtitle_pos_x = (term_width - subtitle.len() as u16) / 2;

        execute!(
            stdout(),
            cursor::MoveTo(subtitle_pos_x, term_height / 2),
            style::SetForegroundColor(Color::Yellow),
            style::Print(subtitle),
            style::SetForegroundColor(Color::White)
        )?;

        // Pause for dramatic effect
        std::thread::sleep(std::time::Duration::from_millis(1500));

        self.clear_screen()?;

        // Draw bordered tutorial with responsive sizing
        let (term_width, term_height) = terminal::size()?;
        let max_border_width = 80;
        let border_width = (max_border_width).min(term_width as usize - 10);
        let border_height = 24;
        let start_x = ((term_width as i32 - border_width as i32) / 2).max(0) as u16;
        let start_y = ((term_height as i32 - border_height as i32) / 2).max(0) as u16;

        self.draw_game_border(
            start_x as usize,
            start_y as usize,
            border_width,
            border_height,
        )?;

        let title = "Combat Tutorial";
        let title_pos_x = start_x + (border_width as u16 - title.len() as u16) / 2;

        execute!(
            stdout(),
            cursor::MoveTo(title_pos_x, start_y - 1),
            style::SetForegroundColor(Color::Cyan),
            style::Print(title),
            style::SetForegroundColor(Color::White)
        )?;

        // Content positioning with responsive width
        let text_x = start_x + 3;
        let mut text_y = start_y + 2;
        let available_width = border_width - 6; // 3 chars padding on each side
        let separator = "─".repeat(available_width);

        // Helper function to wrap text to available width
        let wrap_text = |text: &str, max_width: usize| -> String {
            if text.len() <= max_width {
                text.to_string()
            } else {
                format!("{}...", &text[0..max_width.saturating_sub(3)])
            }
        };

        // Draw tutorial content
        execute!(
            stdout(),
            cursor::MoveTo(text_x, text_y),
            style::SetForegroundColor(Color::Yellow),
            style::Print(wrap_text(
                "Welcome to your first combat encounter!",
                available_width
            )),
            style::SetForegroundColor(Color::White)
        )?;

        text_y += 1;
        execute!(
            stdout(),
            cursor::MoveTo(text_x, text_y),
            style::Print(&separator)
        )?;

        text_y += 2;
        execute!(
            stdout(),
            cursor::MoveTo(text_x, text_y),
            style::Print(wrap_text(
                "Combat in Echoes RPG is turn-based. Here's how it works:",
                available_width
            ))
        )?;

        text_y += 2;
        execute!(
            stdout(),
            cursor::MoveTo(text_x, text_y),
            style::SetForegroundColor(Color::Cyan),
            style::Print("1. Attack"),
            style::SetForegroundColor(Color::White),
            style::Print(&wrap_text(
                " - Basic attack using your weapon.",
                available_width - 10
            ))
        )?;

        text_y += 1;
        execute!(
            stdout(),
            cursor::MoveTo(text_x, text_y),
            style::SetForegroundColor(Color::Cyan),
            style::Print("2. Use Ability"),
            style::SetForegroundColor(Color::White),
            style::Print(&wrap_text(
                " - Use special ability (costs mana).",
                available_width - 14
            ))
        )?;

        text_y += 1;
        execute!(
            stdout(),
            cursor::MoveTo(text_x, text_y),
            style::SetForegroundColor(Color::Cyan),
            style::Print("3. Use Item"),
            style::SetForegroundColor(Color::White),
            style::Print(&wrap_text(
                " - Use consumable from inventory.",
                available_width - 12
            ))
        )?;

        text_y += 1;
        execute!(
            stdout(),
            cursor::MoveTo(text_x, text_y),
            style::SetForegroundColor(Color::Cyan),
            style::Print("4. Flee"),
            style::SetForegroundColor(Color::White),
            style::Print(&wrap_text(
                " - Attempt to escape (chance based on dexterity).",
                available_width - 8
            ))
        )?;

        text_y += 2;
        execute!(
            stdout(),
            cursor::MoveTo(text_x, text_y),
            style::Print(wrap_text(
                "After you act, the enemy will counter-attack.",
                available_width
            ))
        )?;

        text_y += 1;
        execute!(
            stdout(),
            cursor::MoveTo(text_x, text_y),
            style::Print(wrap_text(
                "Victory grants experience, gold, and possibly items!",
                available_width
            ))
        )?;

        // Add simulated combat example
        text_y += 2;
        let example_x = text_x + 2;

        execute!(
            stdout(),
            cursor::MoveTo(text_x, text_y),
            style::Print(&separator)
        )?;

        text_y += 1;
        execute!(
            stdout(),
            cursor::MoveTo(text_x, text_y),
            style::SetForegroundColor(Color::Yellow),
            style::Print("Combat Example:"),
            style::SetForegroundColor(Color::White)
        )?;

        text_y += 1;
        execute!(
            stdout(),
            cursor::MoveTo(example_x, text_y),
            style::Print(wrap_text(
                "You encounter a Goblin (HP: 20/20)",
                available_width - 2
            ))
        )?;

        text_y += 1;
        execute!(
            stdout(),
            cursor::MoveTo(example_x, text_y),
            style::SetForegroundColor(Color::Green),
            style::Print("You"),
            style::SetForegroundColor(Color::White),
            style::Print(": Attack")
        )?;

        text_y += 1;
        execute!(
            stdout(),
            cursor::MoveTo(example_x, text_y),
            style::Print(wrap_text(
                "You attack the Goblin for 8 damage!",
                available_width - 2
            ))
        )?;

        text_y += 1;
        execute!(
            stdout(),
            cursor::MoveTo(example_x, text_y),
            style::SetForegroundColor(Color::Red),
            style::Print("Goblin"),
            style::SetForegroundColor(Color::White),
            style::Print(": Counter-attack")
        )?;

        text_y += 1;
        execute!(
            stdout(),
            cursor::MoveTo(example_x, text_y),
            style::Print(wrap_text(
                "The Goblin hits you for 5 damage!",
                available_width - 2
            ))
        )?;

        text_y += 2;
        execute!(
            stdout(),
            cursor::MoveTo(text_x, text_y),
            style::Print(&separator)
        )?;

        text_y += 1;
        execute!(
            stdout(),
            cursor::MoveTo(text_x, text_y),
            style::SetForegroundColor(Color::Yellow),
            style::Print("Combat Tips:"),
            style::SetForegroundColor(Color::White)
        )?;

        text_y += 1;
        execute!(
            stdout(),
            cursor::MoveTo(text_x, text_y),
            style::Print(wrap_text(
                "• Use healing potions when health is low",
                available_width
            ))
        )?;

        text_y += 1;
        execute!(
            stdout(),
            cursor::MoveTo(text_x, text_y),
            style::Print(wrap_text(
                "• Special abilities deal more damage but cost mana",
                available_width
            ))
        )?;

        text_y += 1;
        execute!(
            stdout(),
            cursor::MoveTo(text_x, text_y),
            style::Print(wrap_text(
                "• Sometimes fleeing is the best option",
                available_width
            ))
        )?;

        text_y += 2;
        execute!(
            stdout(),
            cursor::MoveTo(text_x, text_y),
            style::Print(&separator)
        )?;

        text_y += 1;
        execute!(
            stdout(),
            cursor::MoveTo(text_x, text_y),
            style::SetForegroundColor(Color::Green),
            style::Print(wrap_text(
                "Press any key to continue your adventure...",
                available_width
            ))
        )?;

        // Wait for key press
        self.wait_for_key()?;

        Ok(())
    }

    pub fn initialize(&mut self) -> io::Result<()> {
        // Terminal initialization is now handled by platform module
        Ok(())
    }

    pub fn cleanup(&self) -> io::Result<()> {
        execute!(stdout(), terminal::LeaveAlternateScreen)?;
        execute!(stdout(), cursor::Show)?;
        terminal::disable_raw_mode()?;
        Ok(())
    }

    pub fn clear_screen(&mut self) -> io::Result<()> {
        platform::clear_screen().map_err(|e| io::Error::new(io::ErrorKind::Other, e))?;
        Ok(())
    }

    pub fn add_message(&mut self, message: String) {
        self.messages.push(message);
        if self.messages.len() > self.max_messages {
            self.messages.remove(0);
        }
    }

    pub fn clear_messages(&mut self) {
        self.messages.clear();
    }

    pub fn add_messages_from_combat(&mut self, result: &CombatResult) {
        for message in &result.messages {
            self.add_message(message.clone());
        }
    }

    pub fn draw_title_screen(&mut self) -> io::Result<()> {
        self.clear_screen()?;

        // Get actual terminal size
        let (term_width, term_height) = terminal::size()?;

        let title = "Echoes of the Forgotten Realm";
        let author = "A Rusty Adventure";

        // Draw a decorative border around the title area
        let border_width = 60;
        let border_height = 16;
        let start_x = ((term_width as i32 - border_width as i32) / 2).max(0) as u16;
        let start_y = ((term_height as i32 - border_height as i32) / 2).max(0) as u16;

        self.draw_game_border(
            start_x as usize,
            start_y as usize,
            border_width as usize,
            border_height as usize,
        )?;

        // Calculate centered positions relative to the border
        let title_pos_x = start_x + (border_width - title.len() as u16) / 2;
        let author_pos_x = start_x + (border_width - author.len() as u16) / 2;
        let option_pos_x = start_x + border_width / 4;

        execute!(
            stdout(),
            cursor::MoveTo(title_pos_x, start_y + 3),
            style::SetForegroundColor(Color::Cyan),
            style::Print(title),
            cursor::MoveTo(author_pos_x, start_y + 5),
            style::SetForegroundColor(Color::White),
            style::Print(author),
            cursor::MoveTo(option_pos_x + 5, start_y + 8),
            style::Print("1. New Game"),
            cursor::MoveTo(option_pos_x + 5, start_y + 10),
            style::Print("2. Exit"),
            cursor::MoveTo(start_x + 5, start_y + border_height - 2),
            style::Print("Press the corresponding key to select an option..."),
        )?;

        Ok(())
    }

    pub fn character_creation(&mut self) -> io::Result<Player> {
        // Name selection screen
        let name = self.get_character_name()?;

        // Class selection screen
        let class_type = self.choose_character_class()?;

        let player = Player::new(name, class_type);
        Ok(player)
    }

    fn get_character_name(&mut self) -> io::Result<String> {
        let mut name = String::new();
        let max_name_length = 20;

        loop {
            self.clear_screen()?;

            // Get actual terminal size
            let (term_width, term_height) = terminal::size()?;

            // Create a centered box for name input
            let border_width = 60;
            let border_height = 12;
            let start_x = ((term_width as i32 - border_width as i32) / 2).max(0) as u16;
            let start_y = ((term_height as i32 - border_height as i32) / 2).max(0) as u16;

            self.draw_game_border(
                start_x as usize,
                start_y as usize,
                border_width as usize,
                border_height as usize,
            )?;

            let title = "Character Creation";
            let title_pos_x = start_x + (border_width - title.len() as u16) / 2;

            // Display current name with cursor
            let display_name = if name.is_empty() {
                "_".to_string()
            } else {
                format!("{}_", name)
            };

            execute!(
                stdout(),
                cursor::MoveTo(title_pos_x, start_y - 1),
                style::SetForegroundColor(Color::Cyan),
                style::Print(title),
                cursor::MoveTo(start_x + 5, start_y + 3),
                style::SetForegroundColor(Color::White),
                style::Print("Enter your character's name:"),
                cursor::MoveTo(start_x + 5, start_y + 5),
                style::SetForegroundColor(Color::Yellow),
                style::Print(&display_name),
                cursor::MoveTo(start_x + 5, start_y + 8),
                style::SetForegroundColor(Color::Green),
                style::Print("Press ENTER to confirm"),
                cursor::MoveTo(start_x + 5, start_y + 9),
                style::SetForegroundColor(Color::DarkGrey),
                style::Print("(or type a name and press ENTER)"),
                cursor::Hide
            )?;

            // Read input in raw mode
            if let Event::Key(key_event) = event::read()? {
                // On Windows, only process key press events to avoid duplicates
                #[cfg(windows)]
                {
                    if key_event.kind != KeyEventKind::Press {
                        continue;
                    }
                }

                match key_event.code {
                    KeyCode::Enter => {
                        // Confirm name entry
                        if name.is_empty() {
                            name = "Hero".to_string();
                        }
                        break;
                    }
                    KeyCode::Backspace => {
                        // Remove last character
                        name.pop();
                    }
                    KeyCode::Char(c) => {
                        // Add character if name isn't too long and character is valid
                        if name.len() < max_name_length && (c.is_alphanumeric() || c == ' ') {
                            name.push(c);
                        }
                    }
                    KeyCode::Esc => {
                        // Exit character creation
                        return Err(io::Error::new(
                            io::ErrorKind::Interrupted,
                            "Character creation cancelled",
                        ));
                    }
                    _ => {
                        // Ignore other keys
                    }
                }
            }
        }

        // Flush any remaining input to prevent interference with next screen
        self.flush_input_buffer()?;

        Ok(name.trim().to_string())
    }

    fn choose_character_class(&mut self) -> io::Result<ClassType> {
        self.clear_screen()?;

        // Get actual terminal size
        let (term_width, term_height) = terminal::size()?;

        // Create a centered box for class selection
        let border_width = 70;
        let border_height = 14;
        let start_x = ((term_width as i32 - border_width as i32) / 2).max(0) as u16;
        let start_y = ((term_height as i32 - border_height as i32) / 2).max(0) as u16;

        self.draw_game_border(
            start_x as usize,
            start_y as usize,
            border_width as usize,
            border_height as usize,
        )?;

        let title = "Choose Your Class";
        let title_pos_x = start_x + (border_width - title.len() as u16) / 2;

        execute!(
            stdout(),
            cursor::MoveTo(title_pos_x, start_y - 1),
            style::SetForegroundColor(Color::Cyan),
            style::Print(title),
            style::SetForegroundColor(Color::White),
            cursor::MoveTo(start_x + 5, start_y + 3),
            style::Print("1. Warrior - A powerful melee fighter with high health"),
            cursor::MoveTo(start_x + 5, start_y + 5),
            style::Print("2. Mage - A spellcaster with powerful magical abilities"),
            cursor::MoveTo(start_x + 5, start_y + 7),
            style::Print("3. Ranger - A skilled archer with balanced stats"),
            cursor::MoveTo(start_x + 5, start_y + 9),
            style::Print("4. Cleric - A healer with supportive abilities"),
            cursor::MoveTo(start_x + 5, start_y + 12),
            style::Print("Press the number key to select your class..."),
            cursor::Hide
        )?;

        let class_type = loop {
            if let Event::Key(key_event) = event::read()? {
                // On Windows, only process key press events
                #[cfg(windows)]
                {
                    if key_event.kind != KeyEventKind::Press {
                        continue;
                    }
                }

                match key_event.code {
                    KeyCode::Char('1') => break ClassType::Warrior,
                    KeyCode::Char('2') => break ClassType::Mage,
                    KeyCode::Char('3') => break ClassType::Ranger,
                    KeyCode::Char('4') => break ClassType::Cleric,
                    _ => continue,
                }
            }
        };

        // Flush any remaining input to prevent interference with main game
        self.flush_input_buffer()?;

        Ok(class_type)
    }

    /// Flush any remaining input events from the buffer to prevent interference
    fn flush_input_buffer(&mut self) -> io::Result<()> {
        use crossterm::event::{poll, read};
        use std::time::Duration;

        // Read and discard any pending input events
        while poll(Duration::from_millis(1))? {
            let _ = read()?;
        }

        Ok(())
    }

    pub fn draw_game_screen(
        &mut self,
        player: &Player,
        level: &Level,
        dungeon: &Dungeon,
    ) -> io::Result<()> {
        self.clear_screen()?;

        // Get actual terminal size
        let (term_width, term_height) = terminal::size()?;

        // Define our game dimensions with added padding
        let content_width = MAP_WIDTH + UI_PANEL_WIDTH;
        let content_height = MAP_HEIGHT;

        // Add border padding to create outer border dimensions
        let outer_width = content_width + (BORDER_PADDING * 2);
        let outer_height = content_height + (BORDER_PADDING * 2);

        // Make sure we have enough space
        if term_width < (outer_width as u16 + 2) || term_height < (outer_height as u16 + 2) {
            // Terminal too small, display error message
            execute!(
                stdout(),
                cursor::MoveTo(0, 0),
                style::SetForegroundColor(Color::Red),
                style::Print(format!(
                    "Terminal too small! Need at least {}x{}",
                    outer_width + 2,
                    outer_height + 2
                ))
            )?;
            return Ok(());
        }

        // Calculate the starting coordinates to center the game (for outer border)
        let border_start_x = ((term_width as usize - outer_width) / 2).max(2);
        let border_start_y = ((term_height as usize - outer_height) / 2).max(2);

        // Calculate inner content starting position (inside the border)
        let content_start_x = border_start_x + BORDER_PADDING;
        let content_start_y = border_start_y + BORDER_PADDING;

        // Draw border around the game area
        self.draw_game_border(border_start_x, border_start_y, outer_width, outer_height)?;

        // Calculate center point of our view
        let center_x = MAP_WIDTH / 2;
        let center_y = MAP_HEIGHT / 2;

        // Windows-specific optimized rendering
        #[cfg(windows)]
        {
            // Check if running in Command Prompt for specialized optimization
            let is_cmd = platform::is_command_prompt();

            if is_cmd {
                // Command Prompt specialized rendering - line-by-line with minimal colors
                self.render_cmd_optimized(
                    level,
                    center_x,
                    center_y,
                    content_start_x,
                    content_start_y,
                )?;
            } else {
                // Standard Windows Terminal/PowerShell rendering with centralized fog of war
                // Batch all rendering operations for better Windows performance
                let mut render_buffer = Vec::new();
                let fog_of_war = create_fog_of_war();

                for screen_y in 0..MAP_HEIGHT {
                    for screen_x in 0..MAP_WIDTH {
                        // Calculate map coordinates by offsetting from player position
                        let map_x = level.player_position.x - center_x as i32 + screen_x as i32;
                        let map_y = level.player_position.y - center_y as i32 + screen_y as i32;
                        let pos = Position::new(map_x, map_y);

                        // Use centralized fog of war processing
                        let fog_result =
                            fog_of_war.process_position(level, pos, level.player_position);

                        // Convert fog color to terminal color
                        let terminal_color = if let Some(fog_color) = fog_result.color {
                            FogOfWar::to_terminal_color(&fog_color)
                        } else {
                            Color::Black
                        };

                        if fog_result.should_render {
                            render_buffer.push((
                                (content_start_x + screen_x) as u16,
                                (content_start_y + screen_y) as u16,
                                terminal_color,
                                fog_result.character,
                            ));
                        }
                    }
                }

                // Batch render all characters with minimal color changes
                let mut current_color = Color::White;
                for (x, y, color, ch) in render_buffer {
                    queue!(stdout(), cursor::MoveTo(x, y))?;
                    if color != current_color {
                        queue!(stdout(), style::SetForegroundColor(color))?;
                        current_color = color;
                    }
                    queue!(stdout(), style::Print(ch))?;
                }
                stdout().flush()?;
            }
        }

        // Non-Windows platforms use original rendering
        // Non-Windows systems with full ANSI support using centralized fog of war
        #[cfg(not(windows))]
        {
            let fog_of_war = create_fog_of_war();

            for screen_y in 0..MAP_HEIGHT {
                for screen_x in 0..MAP_WIDTH {
                    // Calculate map coordinates by offsetting from player position
                    let map_x = level.player_position.x - center_x as i32 + screen_x as i32;
                    let map_y = level.player_position.y - center_y as i32 + screen_y as i32;
                    let pos = Position::new(map_x, map_y);

                    // Use centralized fog of war processing
                    let fog_result = fog_of_war.process_position(level, pos, level.player_position);

                    if fog_result.should_render {
                        // Convert fog color to terminal color
                        let terminal_color = if let Some(fog_color) = fog_result.color {
                            FogOfWar::to_terminal_color(&fog_color)
                        } else {
                            Color::Black
                        };

                        execute!(
                            stdout(),
                            cursor::MoveTo(
                                (content_start_x + screen_x) as u16,
                                (content_start_y + screen_y) as u16
                            ),
                            style::SetForegroundColor(terminal_color),
                            style::Print(fog_result.character)
                        )?;
                    }
                }
            }
        }

        // UI panel starts to the right of the map
        let ui_start_x = content_start_x + MAP_WIDTH;

        // Draw vertical divider between map and UI panel
        #[cfg(windows)]
        {
            // Batch vertical divider rendering on Windows
            queue!(stdout(), style::SetForegroundColor(Color::White))?;
            for y in 0..MAP_HEIGHT {
                queue!(
                    stdout(),
                    cursor::MoveTo(ui_start_x as u16, (content_start_y + y) as u16),
                    style::Print("│")
                )?;
            }
            stdout().flush()?;
        }
        #[cfg(not(windows))]
        {
            for y in 0..MAP_HEIGHT {
                execute!(
                    stdout(),
                    cursor::MoveTo(ui_start_x as u16, (content_start_y + y) as u16),
                    style::SetForegroundColor(Color::White),
                    style::Print("│")
                )?;
            }
        }

        // Draw player stats in the UI panel
        let ui_text_x = ui_start_x + 2; // Offset from the divider

        // Player stats rendering with Windows optimization
        #[cfg(windows)]
        {
            let is_cmd = platform::is_command_prompt();

            if is_cmd {
                // Simplified UI for Command Prompt - fewer colors, simpler layout
                queue!(
                    stdout(),
                    cursor::MoveTo(ui_text_x as u16, (content_start_y + 1) as u16),
                    style::SetForegroundColor(Color::White),
                    style::Print(format!("{} L{}", player.name, player.level))
                )?;
                queue!(
                    stdout(),
                    cursor::MoveTo(ui_text_x as u16, (content_start_y + 2) as u16),
                    style::Print(format!("HP:{}/{}", player.health, player.max_health))
                )?;
                queue!(
                    stdout(),
                    cursor::MoveTo(ui_text_x as u16, (content_start_y + 3) as u16),
                    style::Print(format!("MP:{}/{}", player.mana, player.max_mana))
                )?;
                queue!(
                    stdout(),
                    cursor::MoveTo(ui_text_x as u16, (content_start_y + 4) as u16),
                    style::Print(format!("Gold:{}", player.gold))
                )?;
                stdout().flush()?;
            } else {
                queue!(
                    stdout(),
                    cursor::MoveTo(ui_text_x as u16, (content_start_y + 1) as u16),
                    style::SetForegroundColor(Color::Cyan),
                    style::Print(format!("{}", player.name))
                )?;
                queue!(
                    stdout(),
                    cursor::MoveTo(ui_text_x as u16, (content_start_y + 2) as u16),
                    style::SetForegroundColor(Color::White)
                )?;
                queue!(
                    stdout(),
                    style::Print(format!(
                        "Level {} {}",
                        player.level, player.class.class_type
                    ))
                )?;
                queue!(
                    stdout(),
                    cursor::MoveTo(ui_text_x as u16, (content_start_y + 3) as u16),
                    style::Print(format!("HP: {}/{}", player.health, player.max_health))
                )?;
                queue!(
                    stdout(),
                    cursor::MoveTo(ui_text_x as u16, (content_start_y + 4) as u16),
                    style::Print(format!("MP: {}/{}", player.mana, player.max_mana))
                )?;
                queue!(
                    stdout(),
                    cursor::MoveTo(ui_text_x as u16, (content_start_y + 5) as u16),
                    style::Print(format!("XP: {}/{}", player.experience, player.level * 100))
                )?;
                queue!(
                    stdout(),
                    cursor::MoveTo(ui_text_x as u16, (content_start_y + 6) as u16),
                    style::Print(format!("Gold: {}", player.gold))
                )?;
                stdout().flush()?;
            }
            #[cfg(not(windows))]
            {
                execute!(
                    stdout(),
                    cursor::MoveTo(ui_text_x as u16, (content_start_y + 1) as u16),
                    style::SetForegroundColor(Color::Cyan),
                    style::Print(format!("{}", player.name)),
                    cursor::MoveTo(ui_text_x as u16, (content_start_y + 2) as u16),
                    style::SetForegroundColor(Color::White),
                    style::Print(format!(
                        "Level {} {}",
                        player.level, player.class.class_type
                    )),
                    cursor::MoveTo(ui_text_x as u16, (content_start_y + 3) as u16),
                    style::Print(format!("HP: {}/{}", player.health, player.max_health)),
                    cursor::MoveTo(ui_text_x as u16, (content_start_y + 4) as u16),
                    style::Print(format!("MP: {}/{}", player.mana, player.max_mana)),
                    cursor::MoveTo(ui_text_x as u16, (content_start_y + 5) as u16),
                    style::Print(format!("XP: {}/{}", player.experience, player.level * 100)),
                    cursor::MoveTo(ui_text_x as u16, (content_start_y + 6) as u16),
                    style::Print(format!("Gold: {}", player.gold))
                )?;
            }

            // Location information with Windows optimization
            #[cfg(windows)]
            {
                let is_cmd = platform::is_command_prompt();

                if is_cmd {
                    // Simplified location info for Command Prompt
                    queue!(
                        stdout(),
                        cursor::MoveTo(ui_text_x as u16, (content_start_y + 6) as u16),
                        style::SetForegroundColor(Color::White),
                        style::Print(format!("{} L{}", dungeon.name, dungeon.current_level + 1))
                    )?;
                    stdout().flush()?;
                } else {
                    queue!(
                        stdout(),
                        cursor::MoveTo(ui_text_x as u16, (content_start_y + 8) as u16),
                        style::SetForegroundColor(Color::Cyan),
                        style::Print("Location:")
                    )?;
                    queue!(
                        stdout(),
                        cursor::MoveTo(ui_text_x as u16, (content_start_y + 9) as u16),
                        style::SetForegroundColor(Color::White),
                        style::Print(format!(
                            "{} - Level {}",
                            dungeon.name,
                            dungeon.current_level + 1
                        ))
                    )?;
                    stdout().flush()?;
                }
            }
        }
        #[cfg(not(windows))]
        {
            execute!(
                stdout(),
                cursor::MoveTo(ui_text_x as u16, (content_start_y + 8) as u16),
                style::SetForegroundColor(Color::Cyan),
                style::Print("Location:"),
                cursor::MoveTo(ui_text_x as u16, (content_start_y + 9) as u16),
                style::SetForegroundColor(Color::White),
                style::Print(format!(
                    "{} - Level {}",
                    dungeon.name,
                    dungeon.current_level + 1
                ))
            )?;
        }

        // Draw message log below the border
        let log_start_y = border_start_y + outer_height + 1; // Position below the border

        // Draw message log header
        execute!(
            stdout(),
            cursor::MoveTo(border_start_x as u16, log_start_y as u16),
            style::SetForegroundColor(Color::Cyan),
            style::Print(format!(
                "Message Log: [{}/{}]",
                self.messages.len().min(2),
                self.messages.len()
            ))
        )?;

        // Calculate available width for messages
        let available_width = outer_width;

        // Show the most recent messages first (reversed)
        let recent_messages: Vec<&String> = self.messages.iter().rev().take(2).collect();

        for (i, message) in recent_messages.iter().enumerate() {
            // Truncate long messages
            let truncated_message = if message.len() > available_width {
                format!("{}...", &message[0..available_width.saturating_sub(3)])
            } else {
                message.to_string()
            };

            execute!(
                stdout(),
                cursor::MoveTo(border_start_x as u16, log_start_y as u16 + 1 + i as u16),
                style::SetForegroundColor(Color::White),
                style::Print(truncated_message)
            )?;
        }

        // Position for Symbol Legend outside the game border (right side)
        let legend_col_x = border_start_x + outer_width + 2; // 2 spaces after border
        let legend_start_y = border_start_y + 10; // Below controls

        // Position for Controls outside the game border
        let controls_col_x = border_start_x + outer_width + 2; // 2 spaces after border
        let controls_start_y = border_start_y + 2; // Starting near the top of the border

        // Draw symbol legend outside the game border (right side)
        execute!(
            stdout(),
            cursor::MoveTo(legend_col_x as u16, legend_start_y as u16),
            style::SetForegroundColor(Color::Cyan),
            style::Print("Symbol Legend:")
        )?;

        // Create a legend of symbols and their meanings
        #[cfg(windows)]
        let symbols = if platform::is_command_prompt() {
            // Simplified legend for Command Prompt
            vec![
                ('@', "You", Color::Yellow),
                ('E', "Enemy", Color::Red),
                ('!', "Item", Color::Green),
                ('#', "Wall", Color::White),
                ('.', "Floor", Color::White),
                ('>', "Exit", Color::White),
            ]
        } else {
            vec![
                ('@', "You (the player)", Color::Yellow),
                ('E', "Enemy", Color::Red),
                ('!', "Item", Color::Green),
                ('#', "Wall", Color::White),
                ('.', "Floor", Color::DarkGrey),
                ('+', "Door", Color::Magenta),
                ('C', "Chest", Color::Cyan),
                ('>', "Stairs Down", Color::Blue),
                ('<', "Stairs Up", Color::Blue),
            ]
        };

        #[cfg(not(windows))]
        let symbols = vec![
            ('@', "You (the player)", Color::Yellow),
            ('E', "Enemy", Color::Red),
            ('!', "Item", Color::Green),
            ('#', "Wall", Color::White),
            ('.', "Floor", Color::DarkGrey),
            ('+', "Door", Color::Magenta),
            ('C', "Chest", Color::Cyan),
            ('>', "Stairs Down", Color::Blue),
            ('<', "Stairs Up", Color::Blue),
        ];

        for (i, (symbol, meaning, color)) in symbols.iter().enumerate() {
            if !meaning.is_empty() {
                execute!(
                    stdout(),
                    cursor::MoveTo(legend_col_x as u16, (legend_start_y + 1 + i) as u16),
                    style::SetForegroundColor(*color),
                    style::Print(*symbol),
                    style::SetForegroundColor(Color::White),
                    style::Print(format!(" - {}", meaning))
                )?;
            }
        }

        // Draw controls outside the game border
        execute!(
            stdout(),
            cursor::MoveTo(controls_col_x as u16, controls_start_y as u16),
            style::SetForegroundColor(Color::Cyan),
            style::Print("Controls:"),
            cursor::MoveTo(controls_col_x as u16, (controls_start_y + 1) as u16),
            style::SetForegroundColor(Color::White),
            style::Print("↑↓←→: Move"),
            cursor::MoveTo(controls_col_x as u16, (controls_start_y + 2) as u16),
            style::Print("I: Inventory"),
            cursor::MoveTo(controls_col_x as u16, (controls_start_y + 3) as u16),
            style::Print("C: Character"),
            cursor::MoveTo(controls_col_x as u16, (controls_start_y + 4) as u16),
            style::Print("G: Get item"),
            cursor::MoveTo(controls_col_x as u16, (controls_start_y + 5) as u16),
            style::Print("Q: Quit")
        )?;

        Ok(())
    }

    // Helper function to draw a border around the game area
    fn draw_game_border(
        &self,
        start_x: usize,
        start_y: usize,
        width: usize,
        height: usize,
    ) -> io::Result<()> {
        // Check terminal dimensions
        let (term_width, term_height) = terminal::size()?;

        // Ensure we don't start drawing outside the terminal
        let safe_start_x = start_x.min(term_width as usize - 1);
        let safe_start_y = start_y.min(term_height as usize - 1);

        // Draw title at the top of the border
        let title = "Echoes of the Forgotten Realm";
        let title_start = safe_start_x + (width - title.len()) / 2;

        // Draw top border with title
        execute!(
            stdout(),
            cursor::MoveTo(safe_start_x as u16, (safe_start_y - 1) as u16),
            style::SetForegroundColor(Color::White),
            style::Print("┌")
        )?;

        for x in 1..width - 1 {
            let pos_x = start_x + x;
            if pos_x >= title_start && pos_x < title_start + title.len() {
                // Part of the title
                let char_idx = pos_x - title_start;
                execute!(
                    stdout(),
                    cursor::MoveTo((safe_start_x + x) as u16, (safe_start_y - 1) as u16),
                    style::SetForegroundColor(Color::Cyan),
                    style::Print(title.chars().nth(char_idx).unwrap_or(' '))
                )?;
            } else {
                // Regular border
                execute!(
                    stdout(),
                    cursor::MoveTo(pos_x as u16, (start_y - 1) as u16),
                    style::SetForegroundColor(Color::White),
                    style::Print("─")
                )?;
            }
        }

        execute!(
            stdout(),
            cursor::MoveTo((safe_start_x + width - 1) as u16, (safe_start_y - 1) as u16),
            style::SetForegroundColor(Color::White),
            style::Print("┐")
        )?;

        // Draw bottom border
        execute!(
            stdout(),
            cursor::MoveTo(safe_start_x as u16, (safe_start_y + height) as u16),
            style::SetForegroundColor(Color::White),
            style::Print("└")
        )?;

        for x in 1..width - 1 {
            execute!(
                stdout(),
                cursor::MoveTo((safe_start_x + x) as u16, (safe_start_y + height) as u16),
                style::SetForegroundColor(Color::White),
                style::Print("─")
            )?;
        }

        execute!(
            stdout(),
            cursor::MoveTo(
                (safe_start_x + width - 1) as u16,
                (safe_start_y + height) as u16
            ),
            style::SetForegroundColor(Color::White),
            style::Print("┘")
        )?;

        // Draw left and right borders
        for y in 0..height {
            execute!(
                stdout(),
                cursor::MoveTo(safe_start_x as u16, (safe_start_y + y) as u16),
                style::SetForegroundColor(Color::White),
                style::Print("│")
            )?;

            execute!(
                stdout(),
                cursor::MoveTo((safe_start_x + width - 1) as u16, (safe_start_y + y) as u16),
                style::SetForegroundColor(Color::White),
                style::Print("│")
            )?;
        }

        Ok(())
    }

    pub fn draw_inventory_screen(&mut self, player: &Player) -> io::Result<()> {
        self.clear_screen()?;

        // Get display data from inventory module
        let display_data = InventoryScreen::get_display_data(player);

        execute!(
            stdout(),
            cursor::MoveTo(30, 1),
            style::SetForegroundColor(Color::Cyan),
            style::Print(InventoryScreen::get_title()),
            style::SetForegroundColor(Color::White),
            cursor::MoveTo(10, 3),
            style::Print(display_data.gold_display())
        )?;

        if display_data.is_empty {
            execute!(
                stdout(),
                cursor::MoveTo(10, 5),
                style::Print(InventoryScreen::get_empty_message())
            )?;
        } else {
            execute!(
                stdout(),
                cursor::MoveTo(5, 5),
                style::Print(InventoryScreen::get_items_header()),
                cursor::MoveTo(5, 6),
                style::Print(InventoryScreen::get_items_separator())
            )?;

            for (display_index, item) in display_data.items_with_display_index() {
                let item_line = InventoryScreen::format_item_line(item, display_index);
                execute!(
                    stdout(),
                    cursor::MoveTo(5, 6 + display_index as u16),
                    style::Print(item_line)
                )?;
            }
        }

        execute!(
            stdout(),
            cursor::MoveTo(10, SCREEN_HEIGHT as u16 - 3),
            style::Print(InventoryScreen::get_help_text())
        )?;

        Ok(())
    }

    pub fn draw_character_screen(&mut self, player: &Player) -> io::Result<()> {
        self.clear_screen()?;

        execute!(
            stdout(),
            cursor::MoveTo(30, 1),
            style::SetForegroundColor(Color::Cyan),
            style::Print("Character Sheet"),
            style::SetForegroundColor(Color::White),
            cursor::MoveTo(10, 3),
            style::Print(format!("Name: {}", player.name)),
            cursor::MoveTo(10, 4),
            style::Print(format!("Class: {}", player.class.class_type)),
            cursor::MoveTo(10, 5),
            style::Print(format!("Level: {}", player.level)),
            cursor::MoveTo(10, 6),
            style::Print(format!(
                "Experience: {}/{}",
                player.experience,
                player.level * 100
            )),
            cursor::MoveTo(10, 7),
            style::Print(format!("Health: {}/{}", player.health, player.max_health)),
            cursor::MoveTo(10, 8),
            style::Print(format!("Mana: {}/{}", player.mana, player.max_mana)),
            cursor::MoveTo(10, 9),
            style::Print(format!("Gold: {}", player.gold)),
            cursor::MoveTo(10, 11),
            style::SetForegroundColor(Color::Cyan),
            style::Print("Stats:"),
            style::SetForegroundColor(Color::White),
            cursor::MoveTo(10, 12),
            style::Print(format!(
                "Strength: {}",
                player.stats.get_stat(crate::character::StatType::Strength)
            )),
            cursor::MoveTo(10, 13),
            style::Print(format!(
                "Intelligence: {}",
                player
                    .stats
                    .get_stat(crate::character::StatType::Intelligence)
            )),
            cursor::MoveTo(10, 14),
            style::Print(format!(
                "Dexterity: {}",
                player.stats.get_stat(crate::character::StatType::Dexterity)
            )),
            cursor::MoveTo(10, 15),
            style::Print(format!(
                "Constitution: {}",
                player
                    .stats
                    .get_stat(crate::character::StatType::Constitution)
            )),
            cursor::MoveTo(10, 16),
            style::Print(format!(
                "Wisdom: {}",
                player.stats.get_stat(crate::character::StatType::Wisdom)
            )),
            cursor::MoveTo(40, 11),
            style::SetForegroundColor(Color::Cyan),
            style::Print("Abilities:"),
            style::SetForegroundColor(Color::White)
        )?;

        // Display abilities
        for (i, ability) in player.class.abilities.iter().enumerate() {
            execute!(
                stdout(),
                cursor::MoveTo(40, 12 + i as u16),
                style::Print(format!("{}. {}", i + 1, ability))
            )?;
        }

        // Display derived stats
        execute!(
            stdout(),
            cursor::MoveTo(40, 18),
            style::SetForegroundColor(Color::Cyan),
            style::Print("Combat Stats:"),
            style::SetForegroundColor(Color::White),
            cursor::MoveTo(40, 19),
            style::Print(format!("Attack: {}", player.attack_damage())),
            cursor::MoveTo(40, 20),
            style::Print(format!("Defense: {}", player.defense()))
        )?;

        execute!(
            stdout(),
            cursor::MoveTo(10, SCREEN_HEIGHT as u16 - 3),
            style::Print("Press any key to return...")
        )?;

        Ok(())
    }

    pub fn draw_combat_screen(&mut self, player: &Player, enemy: &Enemy) -> io::Result<()> {
        self.clear_screen()?;

        execute!(
            stdout(),
            cursor::MoveTo(30, 1),
            style::SetForegroundColor(Color::Red),
            style::Print("Combat!"),
            style::SetForegroundColor(Color::White),
            cursor::MoveTo(10, 3),
            style::Print(format!("You are fighting a {}!", enemy.name)),
            cursor::MoveTo(10, 5),
            style::Print(format!(
                "Player HP: {}/{}",
                player.health, player.max_health
            )),
            cursor::MoveTo(10, 6),
            style::Print(format!("Player MP: {}/{}", player.mana, player.max_mana)),
            cursor::MoveTo(10, 8),
            style::Print(format!("Enemy HP: {}/{}", enemy.health, enemy.max_health)),
            cursor::MoveTo(10, 10),
            style::SetForegroundColor(Color::Cyan),
            style::Print("Actions:"),
            style::SetForegroundColor(Color::White),
            cursor::MoveTo(10, 11),
            style::Print("1. Attack"),
            cursor::MoveTo(10, 12),
            style::Print("2. Use Ability"),
            cursor::MoveTo(10, 13),
            style::Print("3. Use Item"),
            cursor::MoveTo(10, 14),
            style::Print("4. Flee")
        )?;

        // Display message log
        execute!(
            stdout(),
            cursor::MoveTo(10, 16),
            style::SetForegroundColor(Color::Cyan),
            style::Print("Combat Log:"),
            style::SetForegroundColor(Color::White)
        )?;

        for (i, message) in self.messages.iter().enumerate() {
            execute!(
                stdout(),
                cursor::MoveTo(10, 17 + i as u16),
                style::Print(message)
            )?;
        }

        Ok(())
    }

    pub fn draw_ability_selection(&mut self, player: &Player) -> io::Result<usize> {
        self.clear_screen()?;

        execute!(
            stdout(),
            cursor::MoveTo(30, 1),
            style::SetForegroundColor(Color::Cyan),
            style::Print("Select Ability"),
            style::SetForegroundColor(Color::White)
        )?;

        if player.class.abilities.is_empty() {
            execute!(
                stdout(),
                cursor::MoveTo(10, 5),
                style::Print("You don't have any abilities yet!")
            )?;

            execute!(
                stdout(),
                cursor::MoveTo(10, 7),
                style::Print("Press any key to return to combat...")
            )?;

            event::read()?;
            return Err(io::Error::new(
                io::ErrorKind::Other,
                "No abilities available",
            ));
        }

        for (i, ability) in player.class.abilities.iter().enumerate() {
            execute!(
                stdout(),
                cursor::MoveTo(10, 5 + i as u16),
                style::Print(format!("{}. {}", i + 1, ability))
            )?;
        }

        execute!(
            stdout(),
            cursor::MoveTo(10, 5 + player.class.abilities.len() as u16 + 2),
            style::Print("Press the number key to select an ability, or ESC to cancel...")
        )?;

        loop {
            if let Event::Key(key_event) = event::read()? {
                // On Windows, only process key press events
                #[cfg(windows)]
                {
                    if key_event.kind != KeyEventKind::Press {
                        continue;
                    }
                }

                match key_event.code {
                    KeyCode::Char(c) if c >= '1' && c <= '9' => {
                        let index = c.to_digit(10).unwrap() as usize - 1;
                        if index < player.class.abilities.len() {
                            return Ok(index);
                        }
                    }
                    KeyCode::Esc => {
                        return Err(io::Error::new(io::ErrorKind::Other, "Cancelled"));
                    }
                    _ => continue,
                }
            }
        }
    }

    pub fn draw_item_selection(&mut self, player: &Player) -> io::Result<usize> {
        self.clear_screen()?;

        execute!(
            stdout(),
            cursor::MoveTo(30, 1),
            style::SetForegroundColor(Color::Cyan),
            style::Print("Select Item"),
            style::SetForegroundColor(Color::White)
        )?;

        let consumables: Vec<(usize, &Item)> = player
            .inventory
            .items
            .iter()
            .enumerate()
            .filter(|(_, item)| matches!(item, Item::Consumable(_)))
            .collect();

        if consumables.is_empty() {
            execute!(
                stdout(),
                cursor::MoveTo(10, 5),
                style::Print("You don't have any usable items!")
            )?;

            execute!(
                stdout(),
                cursor::MoveTo(10, 7),
                style::Print("Press any key to return to combat...")
            )?;

            event::read()?;
            return Err(io::Error::new(
                io::ErrorKind::Other,
                "No usable items available",
            ));
        }

        for (i, (_item_index, item)) in consumables.iter().enumerate() {
            execute!(
                stdout(),
                cursor::MoveTo(10, 5 + i as u16),
                style::Print(format!("{}. {}", i + 1, item.name()))
            )?;
        }

        execute!(
            stdout(),
            cursor::MoveTo(10, 5 + consumables.len() as u16 + 2),
            style::Print("Press the number key to select an item, or ESC to cancel...")
        )?;

        loop {
            if let Event::Key(key_event) = event::read()? {
                // On Windows, only process key press events
                #[cfg(windows)]
                {
                    if key_event.kind != KeyEventKind::Press {
                        continue;
                    }
                }

                match key_event.code {
                    KeyCode::Char(c) if c >= '1' && c <= '9' => {
                        let index = c.to_digit(10).unwrap() as usize - 1;
                        if index < consumables.len() {
                            return Ok(consumables[index].0);
                        }
                    }
                    KeyCode::Esc => {
                        return Err(io::Error::new(io::ErrorKind::Other, "Cancelled"));
                    }
                    _ => continue,
                }
            }
        }
    }

    pub fn handle_combat_action(&mut self, player: &Player) -> io::Result<CombatAction> {
        loop {
            if let Event::Key(key_event) = event::read()? {
                // On Windows, only process key press events
                #[cfg(windows)]
                {
                    if key_event.kind != KeyEventKind::Press {
                        continue;
                    }
                }

                match key_event.code {
                    KeyCode::Char('1') => return Ok(CombatAction::Attack),
                    KeyCode::Char('2') => match self.draw_ability_selection(player) {
                        Ok(ability_index) => return Ok(CombatAction::UseAbility(ability_index)),
                        Err(_) => continue,
                    },
                    KeyCode::Char('3') => match self.draw_item_selection(player) {
                        Ok(item_index) => return Ok(CombatAction::UseItem(item_index)),
                        Err(_) => continue,
                    },
                    KeyCode::Char('4') => return Ok(CombatAction::Flee),
                    _ => continue,
                }
            }
        }
    }

    pub fn wait_for_key(&mut self) -> io::Result<KeyEvent> {
        loop {
            if let Event::Key(key_event) = event::read()? {
                // On Windows, filter out key release events to prevent double input
                #[cfg(windows)]
                {
                    if key_event.kind == KeyEventKind::Press {
                        return Ok(platform::normalize_key_event(key_event));
                    }
                }
                #[cfg(not(windows))]
                {
                    // On other platforms, use the original behavior
                    return Ok(platform::normalize_key_event(key_event));
                }
            }
        }
    }

    /// Command Prompt optimized rendering - renders line by line with minimal colors
    #[cfg(windows)]
    fn render_cmd_optimized(
        &mut self,
        level: &Level,
        center_x: usize,
        center_y: usize,
        content_start_x: usize,
        content_start_y: usize,
    ) -> io::Result<()> {
        use crossterm::style::Color;

        // Build entire screen as strings to minimize terminal operations
        let mut screen_lines = Vec::new();

        for screen_y in 0..MAP_HEIGHT {
            let mut line_chars = Vec::new();
            let mut line_colors = Vec::new();

            for screen_x in 0..MAP_WIDTH {
                let map_x = level.player_position.x - center_x as i32 + screen_x as i32;
                let map_y = level.player_position.y - center_y as i32 + screen_y as i32;

                if map_x < 0
                    || map_x >= level.width as i32
                    || map_y < 0
                    || map_y >= level.height as i32
                {
                    line_chars.push(' ');
                    line_colors.push(Color::Black);
                    continue;
                }

                let pos = Position::new(map_x, map_y);
                let tile = &level.tiles[map_y as usize][map_x as usize];

                let (char_to_draw, color) = if pos == level.player_position {
                    ('@', Color::Yellow)
                } else if !tile.explored {
                    (' ', Color::Black)
                } else if tile.visible && level.enemies.contains_key(&pos) {
                    ('E', Color::Red)
                } else if tile.visible && level.items.contains_key(&pos) {
                    ('!', Color::Green)
                } else if !tile.visible {
                    (' ', Color::Black) // Complete fog of war for Command Prompt
                } else {
                    // Simplified tile rendering for Command Prompt
                    match tile.tile_type {
                        crate::world::TileType::Wall => ('#', Color::White),
                        crate::world::TileType::Floor => ('.', Color::DarkGrey),
                        crate::world::TileType::Door => ('+', Color::Cyan),
                        crate::world::TileType::StairsDown => ('>', Color::Blue),
                        crate::world::TileType::StairsUp => ('<', Color::Blue),
                        crate::world::TileType::Chest => ('C', Color::Cyan),
                        crate::world::TileType::Exit => ('E', Color::Green),
                    }
                };

                line_chars.push(char_to_draw);
                line_colors.push(color);
            }

            screen_lines.push((line_chars, line_colors));
        }

        // Render line by line with color optimization for Command Prompt
        for (y, (chars, colors)) in screen_lines.iter().enumerate() {
            queue!(
                stdout(),
                cursor::MoveTo(content_start_x as u16, (content_start_y + y) as u16)
            )?;

            let mut current_color = Color::White;
            let mut line_buffer = String::new();
            let mut buffer_color = Color::White;

            for (i, (&ch, &color)) in chars.iter().zip(colors.iter()).enumerate() {
                if color != buffer_color || i == chars.len() - 1 {
                    // Flush current buffer if color changes or at end
                    if !line_buffer.is_empty() {
                        if buffer_color != current_color {
                            queue!(stdout(), style::SetForegroundColor(buffer_color))?;
                            current_color = buffer_color;
                        }
                        queue!(stdout(), style::Print(&line_buffer))?;
                        line_buffer.clear();
                    }

                    if i == chars.len() - 1 {
                        // Handle last character
                        if color != current_color {
                            queue!(stdout(), style::SetForegroundColor(color))?;
                        }
                        queue!(stdout(), style::Print(ch))?;
                    } else {
                        buffer_color = color;
                        line_buffer.push(ch);
                    }
                } else {
                    line_buffer.push(ch);
                }
            }
        }

        stdout().flush()?;
        Ok(())
    }

    pub fn draw_game_over(&mut self, player: &Player) -> io::Result<()> {
        self.clear_screen()?;

        // Get actual terminal size
        let (term_width, term_height) = terminal::size()?;

        // Create a centered box for game over screen
        let border_width = 60;
        let border_height = 10;
        let start_x = ((term_width as i32 - border_width as i32) / 2).max(0) as u16;
        let start_y = ((term_height as i32 - border_height as i32) / 2).max(0) as u16;

        self.draw_game_border(
            start_x as usize,
            start_y as usize,
            border_width as usize,
            border_height as usize,
        )?;

        let title = "Game Over";
        let title_pos_x = start_x + (border_width - title.len() as u16) / 2;

        let message = format!(
            "{} died at level {} after a brave adventure.",
            player.name, player.level
        );
        let message_pos_x = start_x + (border_width - message.len() as u16) / 2;

        let prompt = "Press any key to exit...";
        let prompt_pos_x = start_x + (border_width - prompt.len() as u16) / 2;

        execute!(
            stdout(),
            cursor::MoveTo(title_pos_x, start_y + 2),
            style::SetForegroundColor(Color::Red),
            style::Print(title),
            cursor::MoveTo(message_pos_x, start_y + 5),
            style::SetForegroundColor(Color::White),
            style::Print(message),
            cursor::MoveTo(prompt_pos_x, start_y + 8),
            style::Print(prompt)
        )?;

        self.wait_for_key()?;
        Ok(())
    }

    pub fn draw_victory_screen(&mut self, player: &Player) -> io::Result<()> {
        self.clear_screen()?;

        // Get actual terminal size
        let (term_width, term_height) = terminal::size()?;

        // Create a centered box for victory screen
        let border_width = 70;
        let border_height = 10;
        let start_x = ((term_width as i32 - border_width as i32) / 2).max(0) as u16;
        let start_y = ((term_height as i32 - border_height as i32) / 2).max(0) as u16;

        self.draw_game_border(
            start_x as usize,
            start_y as usize,
            border_width as usize,
            border_height as usize,
        )?;

        let title = "Congratulations! You've won!";
        let title_pos_x = start_x + (border_width - title.len() as u16) / 2;

        let message = format!(
            "{} completed the adventure at level {} and saved the realm!",
            player.name, player.level
        );
        let message_pos_x = start_x + (border_width - message.len() as u16) / 2;

        let prompt = "Press any key to exit...";
        let prompt_pos_x = start_x + (border_width - prompt.len() as u16) / 2;

        execute!(
            stdout(),
            cursor::MoveTo(title_pos_x, start_y + 2),
            style::SetForegroundColor(Color::Green),
            style::Print(title),
            cursor::MoveTo(message_pos_x, start_y + 5),
            style::SetForegroundColor(Color::White),
            style::Print(message),
            cursor::MoveTo(prompt_pos_x, start_y + 8),
            style::Print(prompt)
        )?;

        self.wait_for_key()?;
        Ok(())
    }
}<|MERGE_RESOLUTION|>--- conflicted
+++ resolved
@@ -13,12 +13,7 @@
 
 use crate::character::{ClassType, Player};
 use crate::combat::{CombatAction, CombatResult};
-<<<<<<< HEAD
-use crate::inventory::InventoryScreen;
-use crate::item::{ConsumableType, Equipment, EquipmentSlot, Item};
-=======
 use crate::item::Item;
->>>>>>> 212b3525
 use crate::platform;
 use crate::world::{Dungeon, Enemy, FogOfWar, Level, Position};
 
@@ -1193,40 +1188,52 @@
     pub fn draw_inventory_screen(&mut self, player: &Player) -> io::Result<()> {
         self.clear_screen()?;
 
-        // Get display data from inventory module
-        let display_data = InventoryScreen::get_display_data(player);
-
         execute!(
             stdout(),
             cursor::MoveTo(30, 1),
             style::SetForegroundColor(Color::Cyan),
-            style::Print(InventoryScreen::get_title()),
+            style::Print("Inventory"),
             style::SetForegroundColor(Color::White),
             cursor::MoveTo(10, 3),
-            style::Print(display_data.gold_display())
-        )?;
-
-        if display_data.is_empty {
+            style::Print(format!("Gold: {}", player.gold))
+        )?;
+
+        if player.inventory.items.is_empty() {
             execute!(
                 stdout(),
                 cursor::MoveTo(10, 5),
-                style::Print(InventoryScreen::get_empty_message())
+                style::Print("Your inventory is empty.")
             )?;
         } else {
             execute!(
                 stdout(),
                 cursor::MoveTo(5, 5),
-                style::Print(InventoryScreen::get_items_header()),
+                style::Print("Items:"),
                 cursor::MoveTo(5, 6),
-                style::Print(InventoryScreen::get_items_separator())
+                style::Print("------")
             )?;
 
-            for (display_index, item) in display_data.items_with_display_index() {
-                let item_line = InventoryScreen::format_item_line(item, display_index);
+            for (i, item) in player.inventory.items.iter().enumerate() {
+                let item_name = item.name();
+                let equipped_marker = match item {
+                    Item::Equipment(equipment) => {
+                        if let Some(Some(idx)) = player.inventory.equipped.get(&equipment.slot) {
+                            if *idx == i {
+                                " [E]"
+                            } else {
+                                ""
+                            }
+                        } else {
+                            ""
+                        }
+                    }
+                    _ => "",
+                };
+
                 execute!(
                     stdout(),
-                    cursor::MoveTo(5, 6 + display_index as u16),
-                    style::Print(item_line)
+                    cursor::MoveTo(5, 7 + i as u16),
+                    style::Print(format!("{}. {}{}", i + 1, item_name, equipped_marker))
                 )?;
             }
         }
@@ -1234,7 +1241,7 @@
         execute!(
             stdout(),
             cursor::MoveTo(10, SCREEN_HEIGHT as u16 - 3),
-            style::Print(InventoryScreen::get_help_text())
+            style::Print("Press a number key to use/equip an item, E to exit...")
         )?;
 
         Ok(())
