//! GUI module for Windows graphical interface using egui
//! Provides a native Windows application with text-based gameplay

#[cfg(feature = "gui")]
use crate::character::{ClassType, Player};
#[cfg(feature = "gui")]
use crate::game::Game;
#[cfg(feature = "gui")]
use crate::input::InputHandler;
use crate::item::{equipment, Item};
#[cfg(feature = "gui")]
<<<<<<< HEAD
use crate::inventory::InventoryScreen;
#[cfg(feature = "gui")]
use crate::world::{FogOfWar, FogOfWarConfig, Position};
=======
use crate::world::{FogOfWar, Position};
>>>>>>> 212b3525
#[cfg(feature = "gui")]
use eframe::egui;
#[cfg(feature = "gui")]
use egui::{Color32, FontFamily, FontId, RichText};

#[cfg(feature = "gui")]
#[derive(Debug, Clone, PartialEq)]
#[allow(dead_code)]
enum CharacterCreationState {
    EnteringName,
    SelectingClass,
}

<<<<<<< HEAD
#[derive(Clone, Copy, PartialEq)]
enum GuiScreenState {
    Game,
    Inventory,
    Character,
}

=======
#[allow(dead_code)]
>>>>>>> 212b3525
pub struct EchoesApp {
    game: Option<Game>,
    terminal_buffer: Vec<Vec<char>>,
    color_buffer: Vec<Vec<Option<Color32>>>,
    input_buffer: String,
    last_key: Option<char>,
    show_combat_tutorial: bool,
    window_size: (f32, f32),
    font_size: f32,
    char_width: f32,
    char_height: f32,
    cursor_pos: (usize, usize),
    terminal_size: (usize, usize),
    ui_messages: Vec<String>,
    message_log: Vec<(String, f64)>, // Messages with timestamps for fading
    message_log_visible: bool,       // Toggle for message log visibility
    game_initialized: bool,
    character_name: String,
    character_class: Option<ClassType>,
    creating_character: bool,
    character_creation_state: CharacterCreationState,
    showing_inventory: bool, // Whether the inventory screen is shown
    showing_character: bool, // Whether the character screen is shown
    main_menu: bool,
    input_handler: InputHandler,
    frame_count: u64,
    in_combat: bool,
    combat_enemy_pos: Option<Position>,
    combat_messages: Vec<String>,
    gui_screen_state: GuiScreenState,
}

#[cfg(feature = "gui")]
impl Default for EchoesApp {
    fn default() -> Self {
        let mut app = Self {
            game: None,
            terminal_buffer: vec![vec![' '; 150]; 50],
            color_buffer: vec![vec![Some(Color32::from_rgb(192, 192, 192)); 150]; 50],
            input_buffer: String::new(),
            last_key: None,
            show_combat_tutorial: false,
            window_size: (1200.0, 800.0),
            font_size: 14.0,
            char_width: 8.0,
            char_height: 16.0,
            cursor_pos: (0, 0),
            terminal_size: (150, 50),
            ui_messages: Vec::with_capacity(25), // Pre-allocate more space for extended message history
            message_log: Vec::with_capacity(50), // Larger capacity for dedicated message log
            message_log_visible: true,           // Show message log by default
            game_initialized: false,
            character_name: String::new(),
            character_class: None,
            creating_character: false,
            character_creation_state: CharacterCreationState::EnteringName,
            showing_inventory: false,
            showing_character: false,
            main_menu: true,
            input_handler: InputHandler::new(),
            frame_count: 0,
            in_combat: false,
            combat_enemy_pos: None,
            combat_messages: Vec::new(),
            gui_screen_state: GuiScreenState::Game,
        };
        app.init_terminal();
        app
    }
}

#[cfg(feature = "gui")]
#[allow(dead_code)]
impl EchoesApp {
    pub fn new(cc: &eframe::CreationContext<'_>) -> Self {
        // Configure dark theme and colors for terminal appearance
        let mut visuals = egui::Visuals::dark();
        visuals.window_fill = Color32::BLACK;
        visuals.panel_fill = Color32::BLACK;
        visuals.extreme_bg_color = Color32::BLACK;
        visuals.faint_bg_color = Color32::from_gray(10);
        visuals.widgets.noninteractive.bg_stroke.color = Color32::from_gray(30);
        cc.egui_ctx.set_visuals(visuals);

        let mut app = Self::default();
        app.init_terminal();
        app
    }

    fn create_fog_of_war() -> FogOfWar {
        crate::world::create_standard_fog_of_war()
    }

    fn init_terminal(&mut self) {
        // Initialize terminal buffer and color buffer with larger size
        self.terminal_buffer = vec![vec![' '; self.terminal_size.0]; self.terminal_size.1];
        self.color_buffer = vec![
            vec![Some(Color32::from_rgb(192, 192, 192)); self.terminal_size.0];
            self.terminal_size.1
        ];
        self.clear_screen();
        self.show_main_menu();
    }

    fn clear_screen(&mut self) {
        for line in &mut self.terminal_buffer {
            *line = vec![' '; self.terminal_size.0];
        }
        for line in &mut self.color_buffer {
            for color in line {
                *color = Some(Color32::from_rgb(192, 192, 192));
            }
        }
        self.cursor_pos = (0, 0);
    }

    fn print_at(&mut self, x: usize, y: usize, text: &str, color: Option<Color32>) {
        if y < self.terminal_buffer.len() && x < self.terminal_size.0 {
            let line = &mut self.terminal_buffer[y];
            let end_x = (x + text.len()).min(line.len());
            if x < line.len() {
                for (i, c) in text[..end_x - x].chars().enumerate() {
                    if x + i < line.len() {
                        line[x + i] = c;
                    }
                }

                // Set colors for each character
                let color_to_use = color.unwrap_or(Color32::from_rgb(192, 192, 192));
                for i in x..end_x {
                    if i < self.color_buffer[y].len() {
                        self.color_buffer[y][i] = Some(color_to_use);
                    }
                }
            }
        }
    }

    fn show_main_menu(&mut self) {
        self.clear_screen();
        let title = "*** ECHOES OF THE FORGOTTEN REALM ***";
        let subtitle = "A Text-Based RPG Adventure";

        let center_x = (self.terminal_size.0.saturating_sub(title.len())) / 2;
        let center_y = self.terminal_size.1 / 2;

        self.print_at(center_x, center_y - 3, title, Some(Color32::YELLOW));
        self.print_at(
            (self.terminal_size.0 - subtitle.len()) / 2,
            center_y - 1,
            subtitle,
            Some(Color32::from_rgb(0, 255, 0)),
        );

        self.print_at(center_x, center_y + 2, "1. Start New Game", None);
        self.print_at(center_x, center_y + 3, "2. Exit", None);

        self.print_at(
            center_x,
            center_y + 6,
            "Press 1 to start or 2 to exit",
            Some(Color32::from_rgb(0, 255, 255)),
        );
    }

    fn handle_main_menu_input(&mut self, action: &crate::input::InputAction) {
        match action {
            crate::input::InputAction::MenuOption(1) => {
                self.main_menu = false;
                self.creating_character = true;
                self.character_name.clear(); // Clear any residual input
                self.character_class = None; // Reset class selection
                self.character_creation_state = CharacterCreationState::EnteringName; // Reset to name input
                self.input_handler.clear_state(); // Clear input state
                self.show_character_creation();
            }
            crate::input::InputAction::MenuOption(2) => {
                // Exit application - will be handled by the framework
                std::process::exit(0);
            }
            _ => {}
        }
    }

    fn show_character_creation(&mut self) {
        self.clear_screen();

        let title = "Character Creation";
        let center_x = (self.terminal_size.0 - title.len()) / 2;

        self.print_at(center_x, 5, title, Some(Color32::YELLOW));

        match self.character_creation_state {
            CharacterCreationState::EnteringName => {
                let display_name = if self.character_name.is_empty() {
                    "Name: _".to_string()
                } else {
                    format!("Name: {}_", self.character_name)
                };
                self.print_at(10, 10, &display_name, None);
                self.print_at(
                    10,
                    13,
                    "Type your character name and press Enter",
                    Some(Color32::from_rgb(0, 255, 255)),
                );
                self.print_at(
                    10,
                    15,
                    "(Use Backspace to delete, Esc to go back)",
                    Some(Color32::DARK_GRAY),
                );
            }
            CharacterCreationState::SelectingClass => {
                self.print_at(10, 10, &format!("Name: {}", self.character_name), None);
                self.print_at(
                    10,
                    13,
                    "Choose your class:",
                    Some(Color32::from_rgb(0, 255, 255)),
                );
                self.print_at(10, 15, "1. Warrior - Strong melee fighter", None);
                self.print_at(10, 16, "2. Mage - Powerful spellcaster", None);
                self.print_at(10, 17, "3. Ranger - Balanced archer", None);
                self.print_at(10, 18, "4. Cleric - Healer and support", None);
                self.print_at(
                    10,
                    20,
                    "(Press number key to select class)",
                    Some(Color32::DARK_GRAY),
                );
            }
        }
    }

    fn handle_character_creation_input(&mut self, action: &crate::input::InputAction) {
        match self.character_creation_state {
            CharacterCreationState::EnteringName => {
                match action {
                    crate::input::InputAction::Character(c) => {
                        // Add character to name if it's valid and we have space
                        if (c.is_alphanumeric() || *c == ' ') && self.character_name.len() < 20 {
                            self.character_name.push(*c);
                            self.show_character_creation();
                        }
                    }
                    crate::input::InputAction::Backspace => {
                        if !self.character_name.is_empty() {
                            self.character_name.pop();
                            self.show_character_creation();
                        }
                    }
                    crate::input::InputAction::Enter => {
                        // Proceed to class selection if we have a name
                        if !self.character_name.is_empty() {
                            self.character_creation_state = CharacterCreationState::SelectingClass;
                            self.show_character_creation();
                        } else {
                            // Set default name if empty
                            self.character_name = "Hero".to_string();
                            self.character_creation_state = CharacterCreationState::SelectingClass;
                            self.show_character_creation();
                        }
                    }
                    crate::input::InputAction::Exit => {
                        // Go back to main menu
                        self.main_menu = true;
                        self.creating_character = false;
                        self.character_name.clear();
                        self.character_creation_state = CharacterCreationState::EnteringName;
                        self.show_main_menu();
                    }
                    _ => {}
                }
            }
            CharacterCreationState::SelectingClass => {
                match action {
                    crate::input::InputAction::MenuOption(1) => {
                        self.character_class = Some(crate::character::ClassType::Warrior);
                        self.finish_character_creation();
                    }
                    crate::input::InputAction::MenuOption(2) => {
                        self.character_class = Some(crate::character::ClassType::Mage);
                        self.finish_character_creation();
                    }
                    crate::input::InputAction::MenuOption(3) => {
                        self.character_class = Some(crate::character::ClassType::Ranger);
                        self.finish_character_creation();
                    }
                    crate::input::InputAction::MenuOption(4) => {
                        self.character_class = Some(crate::character::ClassType::Cleric);
                        self.finish_character_creation();
                    }
                    crate::input::InputAction::Backspace | crate::input::InputAction::Exit => {
                        // Go back to name input
                        self.character_creation_state = CharacterCreationState::EnteringName;
                        self.show_character_creation();
                    }
                    _ => {}
                }
            }
        }
    }

    fn finish_character_creation(&mut self) {
        if let Some(class_type) = self.character_class {
            let _class = crate::character::Class::new(class_type);
            let player = Player::new(self.character_name.clone(), class_type);
            self.game = Some(Game::new(player));
            self.creating_character = false;
            self.game_initialized = true;
            self.show_combat_tutorial = true;
            self.display_combat_tutorial();
        }
    }

    fn display_combat_tutorial(&mut self) {
        self.clear_screen();

        let tutorial_lines = vec![
            "=== COMBAT TUTORIAL ===",
            "",
            "Welcome to your first combat encounter!",
            "",
            "Combat in Echoes RPG is turn-based:",
            "",
            "1. Attack - Basic attack with your weapon",
            "2. Use Ability - Special ability (costs mana)",
            "3. Use Item - Consumable from inventory",
            "4. Flee - Attempt to escape combat",
            "",
            "After your action, enemies counter-attack.",
            "Victory grants experience, gold, and items!",
            "",
            "Tips:",
            "• Use healing potions when health is low",
            "• Abilities deal more damage but cost mana",
            "• Sometimes fleeing is the best option",
            "",
            "Press any key to start your adventure...",
        ];

        for (i, line) in tutorial_lines.iter().enumerate() {
            let x = (self.terminal_size.0 - line.len()) / 2;
            let color = if line.starts_with("===") {
                Some(Color32::YELLOW)
            } else if line.starts_with("Tips:")
                || line.starts_with("1.")
                || line.starts_with("2.")
                || line.starts_with("3.")
                || line.starts_with("4.")
            {
                Some(Color32::from_rgb(0, 255, 255))
            } else {
                None
            };
            self.print_at(x, 5 + i, line, color);
        }
    }

    fn start_game(&mut self) {
        self.show_combat_tutorial = false;
        // Set game state to Playing so enemies can move
        if let Some(ref mut game) = self.game {
            game.game_state = crate::game::GameState::Playing;
        }
        // Don't render here, will be handled in main update loop
    }

    fn render_game_screen_safe(&mut self, game: &Game) {
        self.clear_screen();

        // Render game map using centralized fog of war system
        let level = game.current_level();
        let player_pos = level.player_position;
        let fog_of_war = Self::create_fog_of_war();

        // Calculate view area (centered on player) - use larger screen
        let view_width = 90;
        let view_height = 35;
        let start_x = 5;
        let start_y = 3;

        // Draw map
        for screen_y in 0..view_height {
            for screen_x in 0..view_width {
                let map_x = player_pos.x - view_width as i32 / 2 + screen_x as i32;
                let map_y = player_pos.y - view_height as i32 / 2 + screen_y as i32;
                let pos = Position::new(map_x, map_y);

                // Use centralized fog of war processing
                let fog_result = fog_of_war.process_position(level, pos, player_pos);

                // Convert fog color to egui color
                let egui_color = fog_result.color.map(|c| FogOfWar::to_egui_color(&c));

                if fog_result.should_render {
                    self.print_at(
                        start_x + screen_x,
                        start_y + screen_y,
                        &fog_result.character.to_string(),
                        egui_color,
                    );
                }
            }
        }

        // Draw UI panel
        let ui_x = start_x + view_width + 3;
        let player = &game.player;

        self.print_at(
            ui_x,
            start_y,
            &player.name,
            Some(Color32::from_rgb(0, 255, 255)),
        );
        self.print_at(
            ui_x,
            start_y + 1,
            &format!("Level {} {}", player.level, player.class.class_type),
            None,
        );
        self.print_at(
            ui_x,
            start_y + 2,
            &format!("HP: {}/{}", player.health, player.max_health),
            None,
        );
        self.print_at(
            ui_x,
            start_y + 3,
            &format!("MP: {}/{}", player.mana, player.max_mana),
            None,
        );
        self.print_at(
            ui_x,
            start_y + 4,
            &format!("XP: {}/{}", player.experience, player.level * 100),
            None,
        );
        self.print_at(ui_x, start_y + 5, &format!("Gold: {}", player.gold), None);

        // Draw controls
        let controls_y = start_y + 8;
        self.print_at(
            ui_x,
            controls_y,
            "Controls:",
            Some(Color32::from_rgb(0, 255, 255)),
        );
        self.print_at(ui_x, controls_y + 1, "WASD: Move", None);
        self.print_at(ui_x, controls_y + 2, "I: Toggle Inventory", None);
        self.print_at(ui_x, controls_y + 3, "C: Toggle Character", None);
        self.print_at(ui_x, controls_y + 4, "G: Get item", None);
        self.print_at(ui_x, controls_y + 5, "Q: Quit", None);

        // Draw legend
        let legend_y = controls_y + 8;
        self.print_at(
            ui_x,
            legend_y,
            "Legend:",
            Some(Color32::from_rgb(0, 255, 255)),
        );
        self.print_at(ui_x, legend_y + 1, "@ - You", None);
        self.print_at(ui_x, legend_y + 2, "E - Enemy", None);
        self.print_at(ui_x, legend_y + 3, "! - Item", None);
        self.print_at(ui_x, legend_y + 4, "# - Wall", None);
        self.print_at(ui_x, legend_y + 5, ". - Floor", None);
        self.print_at(ui_x, legend_y + 6, "+ - Door", None);
        self.print_at(ui_x, legend_y + 7, "C - Chest", None);
        self.print_at(ui_x, legend_y + 8, "> - Stairs", None);
    }

    fn handle_game_input(&mut self, key: char) {
        if let Some(ref mut game) = self.game {
            if self.in_combat {
                self.handle_combat_input(key);
            } else {
                match key {
                    'w' | 'W' => {
                        if game.move_player(0, -1) {
                            game.update_visibility();
                            if !matches!(game.game_state, crate::game::GameState::Combat(_)) {
                                game.process_turn();
                            }
                            self.check_for_combat();
                        }
                    }
                    's' | 'S' => {
                        if game.move_player(0, 1) {
                            game.update_visibility();
                            if !matches!(game.game_state, crate::game::GameState::Combat(_)) {
                                game.process_turn();
                            }
                            self.check_for_combat();
                        }
                    }
                    'a' | 'A' => {
                        if game.move_player(-1, 0) {
                            game.update_visibility();
                            if !matches!(game.game_state, crate::game::GameState::Combat(_)) {
                                game.process_turn();
                            }
                            self.check_for_combat();
                        }
                    }
                    'd' | 'D' => {
                        if game.move_player(1, 0) {
                            game.update_visibility();
                            if !matches!(game.game_state, crate::game::GameState::Combat(_)) {
                                game.process_turn();
                            }
                            self.check_for_combat();
                        }
                    }
                    'g' | 'G' => {
                        // Try to get item at current position or adjacent chest
                        if let Some(result) = game.try_get_item() {
                            // Add a visual prefix for item/chest interactions with color coding
                            let message = if result.contains("chest") {
                                format!("📦 {}", result)
                            } else {
                                format!("🔍 {}", result)
                            };
                            self.add_message(message);
                        }
                    }
                    'i' | 'I' => {
<<<<<<< HEAD
                        // Show inventory screen
                        self.gui_screen_state = GuiScreenState::Inventory;
                    }
                    'c' | 'C' => {
                        // Show character screen
                        self.gui_screen_state = GuiScreenState::Character;
=======
                        // Toggle inventory screen
                        self.showing_inventory = !self.showing_inventory;
                        if self.showing_inventory {
                            self.showing_character = false; // Close character screen if open
                            self.add_message("🎒 Inventory opened".to_string());
                        } else {
                            self.add_message("🎒 Inventory closed".to_string());
                        }
                    }
                    'c' | 'C' => {
                        // Toggle character screen
                        self.showing_character = !self.showing_character;
                        if self.showing_character {
                            self.showing_inventory = false; // Close inventory screen if open
                            self.add_message("👤 Character screen opened".to_string());
                        } else {
                            self.add_message("👤 Character screen closed".to_string());
                        }
                    }
                    'm' | 'M' => {
                        // Toggle message log visibility
                        self.toggle_message_log();
                        self.add_message(
                            if self.message_log_visible {
                                "📜 Message log visible (press M to hide)"
                            } else {
                                "📜 Message log hidden (press M to show)"
                            }
                            .to_string(),
                        );
>>>>>>> 212b3525
                    }
                    'q' | 'Q' => {
                        // Quit to main menu
                        self.game_initialized = false;
                        self.main_menu = true;
                        self.show_main_menu();
                    }
                    _ => {}
                }
            }
        }
    }

    fn check_for_combat(&mut self) {
        if let Some(ref mut game) = self.game {
            match game.game_state {
                crate::game::GameState::Combat(enemy_pos) => {
                    if !self.in_combat || game.combat_started {
                        self.in_combat = true;
                        self.combat_enemy_pos = Some(enemy_pos);
                        // Get enemy name before setting combat_started to false
                        let enemy_name = game
                            .current_level()
                            .get_enemy_at(&enemy_pos)
                            .map(|e| e.name.clone())
                            .unwrap_or_else(|| "Unknown Enemy".to_string());

                        self.combat_messages.clear();
                        self.combat_messages
                            .push(format!("Combat started with {}!", enemy_name));
                        game.combat_started = false;
                    }
                }
                _ => {
                    if self.in_combat {
                        self.in_combat = false;
                        self.combat_enemy_pos = None;
                    }
                }
            }
        }
    }

    fn handle_combat_input(&mut self, key: char) {
        if let Some(ref mut game) = self.game {
            if let Some(enemy_pos) = self.combat_enemy_pos {
                let action = match key {
                    '1' => Some(crate::combat::CombatAction::Attack),
                    '2' => {
                        // Use first ability if available
                        if !game.player.class.abilities.is_empty() {
                            Some(crate::combat::CombatAction::UseAbility(0))
                        } else {
                            self.combat_messages
                                .push("No abilities available!".to_string());
                            None
                        }
                    }
                    '3' => {
                        // Use first consumable if available
                        let consumables: Vec<_> = game
                            .player
                            .inventory
                            .items
                            .iter()
                            .enumerate()
                            .filter(|(_, item)| matches!(item, crate::item::Item::Consumable(_)))
                            .collect();
                        if !consumables.is_empty() {
                            Some(crate::combat::CombatAction::UseItem(consumables[0].0))
                        } else {
                            self.combat_messages
                                .push("No consumables available!".to_string());
                            None
                        }
                    }
                    '4' => Some(crate::combat::CombatAction::Flee),
                    _ => None,
                };

                if let Some(combat_action) = action {
                    self.process_combat_action(combat_action, enemy_pos);
                }
            }
        }
    }

    fn process_combat_action(&mut self, action: crate::combat::CombatAction, enemy_pos: Position) {
        if let Some(ref mut game) = self.game {
            if let Some(enemy) = game.current_level().get_enemy_at(&enemy_pos) {
                let mut enemy_clone = enemy.clone();
                let mut player_clone = game.player.clone();
                let result =
                    crate::combat::process_combat_turn(&mut player_clone, &mut enemy_clone, action);

                // Update game state
                game.player = player_clone;
                if !result.enemy_defeated && !result.player_fled {
                    if let Some(enemy_ref) = game.current_level_mut().get_enemy_at_mut(&enemy_pos) {
                        *enemy_ref = enemy_clone;
                    }
                }

                // Add combat messages
                for message in &result.messages {
                    self.combat_messages.push(message.clone());
                }

                // Check if combat is over
                if result.enemy_defeated {
                    game.current_level_mut().remove_enemy_at(&enemy_pos);
                    game.game_state = crate::game::GameState::Playing;
                    game.combat_started = false;
                    self.in_combat = false;
                    self.combat_enemy_pos = None;
                    // Add victory message directly to message log
                    self.add_message("⚔️ You were victorious!".to_string());

                    // Add any other combat messages to the message log
                    let messages: Vec<String> = self.combat_messages.drain(..).collect();
                    for msg in messages {
                        self.add_message(msg);
                    }
                } else if result.player_fled {
                    game.game_state = crate::game::GameState::Playing;
                    game.combat_started = false;
                    self.in_combat = false;
                    self.combat_enemy_pos = None;
                    // Add fled message directly to message log
                    self.add_message("🏃 You fled from combat!".to_string());

                    // Add any other combat messages to the message log
                    let messages: Vec<String> = self.combat_messages.drain(..).collect();
                    for msg in messages {
                        self.add_message(msg);
                    }
                } else if !game.player.is_alive() {
                    game.game_state = crate::game::GameState::GameOver;
                    self.in_combat = false;
                    self.combat_enemy_pos = None;
                }
            }
        }
    }

    fn handle_input(&mut self, action: &crate::input::InputAction) {
        // Skip processing character/inventory keys if those screens are already open
        if self.showing_inventory || self.showing_character {
            if let crate::input::InputAction::Character('i')
            | crate::input::InputAction::Character('I') = action
            {
                self.handle_game_input('i');
                return;
            }
            if let crate::input::InputAction::Character('c')
            | crate::input::InputAction::Character('C') = action
            {
                self.handle_game_input('c');
                return;
            }
        }

        // Update last key for display purposes
        if let Some(c) = crate::input::InputHandler::get_character(action) {
            self.last_key = Some(c);
        } else {
            match action {
                crate::input::InputAction::Enter => self.last_key = Some('\r'),
                crate::input::InputAction::Backspace => self.last_key = Some('\u{8}'),
                crate::input::InputAction::MenuOption(n) => {
                    self.last_key = Some(char::from_digit(*n as u32, 10).unwrap_or('?'))
                }
                _ => {}
            }
        }

        if self.main_menu {
            self.handle_main_menu_input(action);
        } else if self.creating_character {
            self.handle_character_creation_input(action);
        } else if self.show_combat_tutorial {
            match action {
                crate::input::InputAction::Enter | crate::input::InputAction::Character(' ') => {
                    self.start_game();
                }
                _ => {}
            }
        } else if self.game_initialized {
            match self.gui_screen_state {
                GuiScreenState::Game => self.handle_game_input_legacy(action),
                GuiScreenState::Inventory => self.handle_inventory_input(action),
                GuiScreenState::Character => self.handle_character_screen_input(action),
            }
        }
    }

    fn handle_game_input_legacy(&mut self, action: &crate::input::InputAction) {
        // Convert action back to char for compatibility with existing game input
        let key_char = match action {
            crate::input::InputAction::Character(c) => *c,
            crate::input::InputAction::Enter => '\r',
            crate::input::InputAction::Backspace => '\u{8}',
            crate::input::InputAction::MenuOption(n) => {
                char::from_digit(*n as u32, 10).unwrap_or('0')
            }
            crate::input::InputAction::Move(direction) => {
                match direction {
                    crate::input::Direction::North => 'w',
                    crate::input::Direction::South => 's',
                    crate::input::Direction::West => 'a',
                    crate::input::Direction::East => 'd',
                    _ => return, // Ignore Up/Down for now
                }
            }
            _ => return, // Ignore other actions for now
        };

        self.handle_game_input(key_char);
    }

    fn render_combat_screen_safe(&mut self, game: &crate::game::Game) {
        self.clear_screen();

        // Draw combat UI
        self.print_at(5, 3, "=== COMBAT ===", Some(Color32::from_rgb(255, 255, 0)));

        if let Some(enemy_pos) = self.combat_enemy_pos {
            if let Some(enemy) = game.current_level().get_enemy_at(&enemy_pos) {
                // Display enemy info
                self.print_at(
                    5,
                    5,
                    &format!("Enemy: {}", enemy.name),
                    Some(Color32::from_rgb(255, 100, 100)),
                );
                self.print_at(
                    5,
                    6,
                    &format!("HP: {}/{}", enemy.health, enemy.max_health),
                    None,
                );

                // Display player info
                self.print_at(
                    5,
                    8,
                    &format!("Player: {}", game.player.name),
                    Some(Color32::from_rgb(100, 255, 100)),
                );
                self.print_at(
                    5,
                    9,
                    &format!("HP: {}/{}", game.player.health, game.player.max_health),
                    None,
                );
                self.print_at(
                    5,
                    10,
                    &format!("MP: {}/{}", game.player.mana, game.player.max_mana),
                    None,
                );

                // Display combat options
                self.print_at(
                    5,
                    12,
                    "Combat Actions:",
                    Some(Color32::from_rgb(255, 255, 255)),
                );
                self.print_at(5, 13, "1 - Attack", None);
                self.print_at(5, 14, "2 - Use Ability", None);
                self.print_at(5, 15, "3 - Use Item", None);
                self.print_at(5, 16, "4 - Flee", None);

                // Display combat messages
                self.print_at(5, 18, "Combat Log:", Some(Color32::from_rgb(255, 255, 255)));
                let start_line = 19;
                let max_messages = 10;
                let message_start = if self.combat_messages.len() > max_messages {
                    self.combat_messages.len() - max_messages
                } else {
                    0
                };

                // Clone the messages to avoid borrow checker issues
                let messages_to_display: Vec<String> = self
                    .combat_messages
                    .iter()
                    .skip(message_start)
                    .cloned()
                    .collect();
                for (i, message) in messages_to_display.iter().enumerate() {
                    if i < max_messages {
                        self.print_at(5, start_line + i, message, None);
                    }
                }
            }
        }
    }

<<<<<<< HEAD
    fn render_inventory_screen(&mut self, player: &crate::character::Player) {
        self.clear_screen();

        // Get display data from inventory module
        let display_data = InventoryScreen::get_display_data(player);

        // Title
        self.print_at(
            30,
            1,
            InventoryScreen::get_title(),
            Some(Color32::from_rgb(0, 255, 255)),
        );

        // Gold
        self.print_at(10, 3, &display_data.gold_display(), None);

        if display_data.is_empty {
            self.print_at(10, 5, InventoryScreen::get_empty_message(), None);
        } else {
            self.print_at(5, 5, InventoryScreen::get_items_header(), None);
            self.print_at(5, 6, InventoryScreen::get_items_separator(), None);

            for (display_index, item) in display_data.items_with_display_index() {
                let item_line = InventoryScreen::format_item_line(item, display_index);
                self.print_at(5, 6 + display_index, &item_line, None);
            }
        }

        self.print_at(
            10,
            45,
            InventoryScreen::get_help_text(),
            Some(Color32::from_rgb(128, 128, 128)),
        );
    }

    fn render_character_screen(&mut self, player: &crate::character::Player) {
        self.clear_screen();

        // Title
        self.print_at(
            30,
            1,
            "Character Sheet",
            Some(Color32::from_rgb(0, 255, 255)),
        );

        // Basic info
        self.print_at(10, 3, &format!("Name: {}", player.name), None);
        self.print_at(10, 4, &format!("Class: {}", player.class.class_type), None);
        self.print_at(10, 5, &format!("Level: {}", player.level), None);
        self.print_at(
            10,
            6,
            &format!("Experience: {}/{}", player.experience, player.level * 100),
            None,
        );
        self.print_at(
            10,
            7,
            &format!("Health: {}/{}", player.health, player.max_health),
            None,
        );
        self.print_at(
            10,
            8,
            &format!("Mana: {}/{}", player.mana, player.max_mana),
            None,
        );
        self.print_at(10, 9, &format!("Gold: {}", player.gold), None);

        // Stats
        self.print_at(10, 11, "Stats:", Some(Color32::from_rgb(0, 255, 255)));
        self.print_at(
            10,
            12,
            &format!(
                "Strength: {}",
                player.stats.get_stat(crate::character::StatType::Strength)
            ),
            None,
        );
        self.print_at(
            10,
            13,
            &format!(
                "Intelligence: {}",
                player
                    .stats
                    .get_stat(crate::character::StatType::Intelligence)
            ),
            None,
        );
        self.print_at(
            10,
            14,
            &format!(
                "Dexterity: {}",
                player.stats.get_stat(crate::character::StatType::Dexterity)
            ),
            None,
        );
        self.print_at(
            10,
            15,
            &format!(
                "Constitution: {}",
                player
                    .stats
                    .get_stat(crate::character::StatType::Constitution)
            ),
            None,
        );
        self.print_at(
            10,
            16,
            &format!(
                "Wisdom: {}",
                player.stats.get_stat(crate::character::StatType::Wisdom)
            ),
            None,
        );

        // Abilities
        self.print_at(40, 11, "Abilities:", Some(Color32::from_rgb(0, 255, 255)));
        for (i, ability) in player.class.abilities.iter().enumerate() {
            self.print_at(40, 12 + i, &format!("{}. {}", i + 1, ability), None);
        }

        // Combat stats
        self.print_at(
            40,
            18,
            "Combat Stats:",
            Some(Color32::from_rgb(0, 255, 255)),
        );
        self.print_at(40, 19, &format!("Attack: {}", player.attack_damage()), None);
        self.print_at(40, 20, &format!("Defense: {}", player.defense()), None);

        self.print_at(
            10,
            45,
            "Press any key to return...",
            Some(Color32::from_rgb(128, 128, 128)),
        );
    }

    fn handle_inventory_input(&mut self, action: &crate::input::InputAction) {
        match action {
            crate::input::InputAction::Character(c) => {
                let inventory_action = InventoryScreen::process_input(*c);

                if let Some(ref mut game) = self.game {
                    match InventoryScreen::handle_action(&mut game.player, inventory_action) {
                        Some(result) => {
                            self.ui_messages.push(result.message);
                        }
                        None => {
                            // Exit inventory
                            self.gui_screen_state = GuiScreenState::Game;
                        }
                    }
                }
            }
            crate::input::InputAction::Exit => {
                self.gui_screen_state = GuiScreenState::Game;
            }
            _ => {}
        }
    }

    fn handle_character_screen_input(&mut self, action: &crate::input::InputAction) {
        // Any key returns to game screen
        match action {
            crate::input::InputAction::Character(_)
            | crate::input::InputAction::Enter
            | crate::input::InputAction::Exit => {
                self.gui_screen_state = GuiScreenState::Game;
            }
            _ => {}
        }
    }
=======
    /// Displays the inventory screen with the player's items
    /// Displays the inventory screen with the player's items and equipment
    fn show_inventory_screen(&mut self, ui: &mut egui::Ui) {
        if let Some(ref game) = self.game {
            let player = &game.player;

            // Create a window for the inventory
            let window = egui::Window::new("Inventory")
                .fixed_size([400.0, 500.0])
                .collapsible(false)
                .resizable(false);

            window.show(ui.ctx(), |ui| {
                ui.heading("Inventory");
                ui.add_space(10.0);

                ui.label(format!("Gold: {}", player.gold));
                ui.separator();

                // List inventory items
                if player.inventory.items.is_empty() {
                    ui.label("Your inventory is empty.");
                } else {
                    egui::ScrollArea::vertical().show(ui, |ui| {
                        for (i, item) in player.inventory.items.iter().enumerate() {
                            ui.horizontal(|ui| {
                                let item_name = item.name();
                                let prefix = format!("{}. ", i + 1);

                                let mut text = egui::RichText::new(prefix + item_name);

                                // Highlight equipped items
                                if let Item::Equipment(_equipment) = item {
                                    for (_slot, idx) in &player.inventory.equipped {
                                        if let Some(eq_idx) = idx {
                                            if *eq_idx == i {
                                                text = text
                                                    .color(Color32::from_rgb(0, 255, 0))
                                                    .strong();
                                            }
                                        }
                                    }
                                }

                                ui.label(text);
                            });
                        }
                    });
                }

                ui.separator();
                ui.label("Press I or ESC to close inventory");

                // Add a close button at the bottom
                ui.with_layout(egui::Layout::bottom_up(egui::Align::Center), |ui| {
                    if ui.button("Close Inventory").clicked() {
                        self.showing_inventory = false;
                    }
                });
            });
        }
    }

    /// Displays the character screen with player stats
    fn show_character_screen(&mut self, ui: &mut egui::Ui) {
        if let Some(ref game) = self.game {
            let player = &game.player;

            // Create a window for the character info
            let window = egui::Window::new("Character")
                .fixed_size([400.0, 500.0])
                .collapsible(false)
                .resizable(false);

            window.show(ui.ctx(), |ui| {
                ui.heading(format!("{} - Level {}", player.name, player.level));
                ui.label(format!("Class: {}", player.class.class_type));
                ui.add_space(10.0);

                // Stats section
                ui.heading("Stats");
                ui.label(format!("Health: {}/{}", player.health, player.max_health));
                ui.label(format!("Mana: {}/{}", player.mana, player.max_mana));
                ui.label(format!(
                    "Experience: {}/{}",
                    player.experience,
                    player.level * 100
                ));
                ui.label(format!("Gold: {}", player.gold));

                ui.add_space(10.0);

                // Equipment section
                ui.heading("Equipment");
                for slot in equipment::EquipmentSlot::iter() {
                    let equipped = if let Some(Some(idx)) = player.inventory.equipped.get(&slot) {
                        if let Some(Item::Equipment(equipment)) = player.inventory.items.get(*idx) {
                            format!("{} (+{})", equipment.name, equipment.power)
                        } else {
                            "None".to_string()
                        }
                    } else {
                        "None".to_string()
                    };

                    ui.label(format!("{}: {}", slot, equipped));
                }

                ui.separator();
                ui.label("Press C or ESC to close character screen");

                // Add a close button at the bottom
                ui.with_layout(egui::Layout::bottom_up(egui::Align::Center), |ui| {
                    if ui.button("Close Character Screen").clicked() {
                        self.showing_character = false;
                    }
                });
            });
        }
    }

    /// Adds a message to both the UI messages list and the message log with timestamp
    fn add_message(&mut self, message: String) {
        // Add to UI messages (short-term display)
        self.ui_messages.push(message.clone());

        // Limit UI messages to 8 most recent for better history in status bar
        if self.ui_messages.len() > 8 {
            self.ui_messages.remove(0);
        }

        // Add to message log with current timestamp
        let current_time = std::time::SystemTime::now()
            .duration_since(std::time::UNIX_EPOCH)
            .unwrap_or_default()
            .as_secs_f64();

        self.message_log.push((message, current_time));

        // Limit message log size
        if self.message_log.len() > 100 {
            self.message_log.remove(0);
        }
    }

    /// Toggles visibility of the message log
    fn toggle_message_log(&mut self) {
        self.message_log_visible = !self.message_log_visible;
    }
>>>>>>> 212b3525
}

#[cfg(feature = "gui")]
impl eframe::App for EchoesApp {
    fn update(&mut self, ctx: &egui::Context, _frame: &mut eframe::Frame) {
        // Increment frame counter
        self.frame_count += 1;

        // Process input using centralized handler
        let actions = self.input_handler.process_input(ctx, self.frame_count);

        // Check if Escape key is pressed to close any open screens
        if ctx.input(|i| i.key_pressed(egui::Key::Escape)) {
            if self.showing_inventory {
                self.showing_inventory = false;
                self.add_message("🎒 Inventory closed".to_string());
            }
            if self.showing_character {
                self.showing_character = false;
                self.add_message("👤 Character screen closed".to_string());
            }
        }

        // Handle each action
        for action in actions {
            self.handle_input(&action);
        }

        // Main UI with dark terminal theme - remove borders and center content
        egui::CentralPanel::default()
            .frame(egui::Frame::none().fill(Color32::BLACK))
            .show(ctx, |ui| {
                // Set dark background
                ui.visuals_mut().extreme_bg_color = Color32::BLACK;
                ui.visuals_mut().window_fill = Color32::BLACK;
                ui.visuals_mut().panel_fill = Color32::BLACK;

                // Set monospace font for terminal display
                let font_id = FontId::new(self.font_size, FontFamily::Monospace);

                // Calculate responsive sizing
                let available_size = ui.available_size();
                let char_width = self.font_size * 0.6;
                let char_height = self.font_size * 1.2;

                let max_cols = ((available_size.x * 0.9) / char_width) as usize;
                let max_rows = ((available_size.y * 0.9) / char_height) as usize;

                // Calculate content dimensions for proper centering
                let content_width = (max_cols as f32 * char_width).min(available_size.x * 0.8);
                let left_padding = (available_size.x - content_width) / 2.0 + 150.0; // Align with window title

                // Add horizontal spacing to center content properly
                ui.horizontal(|ui| {
                    ui.add_space(left_padding);

                    ui.vertical(|ui| {
                        // Center the title
                        ui.horizontal(|ui| {
                            ui.add_space((content_width - 500.0) / 2.0); // Align game title with window title
                            ui.heading(
                                RichText::new("Echoes of the Forgotten Realm")
                                    .size(24.0)
                                    .color(Color32::YELLOW),
                            );
                        });

                        ui.add_space(15.0);

                        // Terminal content with explicit centering
                        for (y, line) in self.terminal_buffer.iter().enumerate() {
                            if y >= max_rows.saturating_sub(3) {
                                break;
                            } // Leave space for UI elements

                            ui.horizontal(|ui| {
                                ui.spacing_mut().item_spacing.x = 0.0;

                                // Group consecutive characters with same color into segments
                                let mut current_segment = String::new();
                                let mut current_color = Color32::from_rgb(192, 192, 192);
                                let mut segment_start = true;

                                for (x, &ch) in line.iter().enumerate() {
                                    if x >= max_cols.saturating_sub(5) {
                                        break;
                                    } // Prevent overflow with smaller margin

                                    let color = if y < self.color_buffer.len()
                                        && x < self.color_buffer[y].len()
                                    {
                                        self.color_buffer[y][x]
                                    } else {
                                        Some(Color32::from_rgb(192, 192, 192))
                                    };

                                    // If color changes or this is the first character, start new segment
                                    if segment_start || color.unwrap_or(Color32::from_rgb(192, 192, 192)) != current_color {
                                        // Render previous segment if it exists
                                        if !current_segment.is_empty() {
                                            let text = RichText::new(&current_segment)
                                                .font(font_id.clone())
                                                .color(current_color);
                                            ui.label(text);
                                        }

                                        // Start new segment
                                        current_segment = ch.to_string();
                                        current_color = color.unwrap_or(Color32::from_rgb(192, 192, 192));
                                        segment_start = false;
                                    } else {
                                        // Add to current segment
                                        current_segment.push(ch);
                                    }
                                }

                                // Render final segment
                                if !current_segment.is_empty() {
                                    let text = RichText::new(&current_segment)
                                        .font(font_id.clone())
                                        .color(current_color);
                                    ui.label(text);
                                }
                            });
                        }
                    });
                });

                // Render appropriate screen based on state
                if self.game_initialized && !self.show_combat_tutorial {
                    if let Some(game) = &self.game {
                        match self.gui_screen_state {
                            GuiScreenState::Game => {
                                let game_clone = game.clone();
                                if self.in_combat {
                                    self.render_combat_screen_safe(&game_clone);
                                } else {
                                    self.render_game_screen_safe(&game_clone);
                                }
                            }
                            GuiScreenState::Inventory => {
                                let player_clone = game.player.clone();
                                self.render_inventory_screen(&player_clone);
                            }
                            GuiScreenState::Character => {
                                let player_clone = game.player.clone();
                                self.render_character_screen(&player_clone);
                            }
                        }
                    }
                }

                // Compact status bar at bottom - no separators or borders
                // If inventory or character screen should be shown, render them on top of the game screen
                let mut close_inventory = false;
                let mut close_character = false;

                if self.showing_inventory && self.game_initialized {
                    self.show_inventory_screen(ui);
                    // Check if inventory was closed via button
                    if !self.showing_inventory {
                        close_inventory = true;
                    }
                }

                if self.showing_character && self.game_initialized {
                    self.show_character_screen(ui);
                    // Check if character screen was closed via button
                    if !self.showing_character {
                        close_character = true;
                    }
                }

                // Handle screen closed events outside of the UI closures
                if close_inventory {
                    self.add_message("🎒 Inventory closed".to_string());
                }
                if close_character {
                    self.add_message("👤 Character screen closed".to_string());
                }

                ui.with_layout(egui::Layout::bottom_up(egui::Align::Center), |ui| {
                    // Compact message display at bottom
                    if !self.ui_messages.is_empty() {
                        ui.horizontal_centered(|ui| {
                            ui.label(
                                RichText::new("Recent: ").color(Color32::from_rgb(0, 255, 255)),
                            );
                            // Display recent messages in a horizontal bar
                            ui.horizontal_wrapped(|ui| {
                                for msg in &self.ui_messages {
                                    ui.label(
                                        RichText::new(format!("{} | ", msg)).color(Color32::WHITE),
                                    );
                                }
                            });
                        });
                    }

                    // Show help for message log and item pickup
                    ui.horizontal_centered(|ui| {
                        ui.label(
                            RichText::new("Press M to toggle message log | Press G to pick up items or loot chests")
                                .color(Color32::from_rgb(180, 180, 180))
                                .small(),
                        );
                    });

                    // Full message log (when visible)
                    if self.message_log_visible && !self.message_log.is_empty() {
                        // Calculate current time to fade old messages
                        let current_time = std::time::SystemTime::now()
                            .duration_since(std::time::UNIX_EPOCH)
                            .unwrap_or_default()
                            .as_secs_f64();

                        // Create a scrollable message log area
                        egui::ScrollArea::vertical()
                            .max_height(150.0)
                            .stick_to_bottom(true)
                            .show(ui, |ui| {
                                ui.push_id("message_log", |ui| {
                                    ui.vertical_centered(|ui| {
                                        ui.heading(RichText::new("Message Log").color(Color32::from_rgb(0, 255, 255)));
                                    });

                                    // Display message log with timestamps
                                    ui.add_space(5.0);
                                    for (i, (msg, time)) in self.message_log.iter().enumerate() {
                                        // Fade older messages (30 seconds to full fade)
                                        let age = current_time - time;
                                        let alpha = (1.0 - (age / 30.0)).max(0.3).min(1.0);
                                        let color = if msg.contains("chest") || msg.contains("item") {
                                            Color32::from_rgba_premultiplied(200, 255, 200, (alpha * 255.0) as u8)
                                        } else if msg.contains("combat") || msg.contains("attack") || msg.contains("damage") {
                                            Color32::from_rgba_premultiplied(255, 200, 200, (alpha * 255.0) as u8)
                                        } else {
                                            Color32::from_rgba_premultiplied(255, 255, 255, (alpha * 255.0) as u8)
                                        };

                                        ui.horizontal(|ui| {
                                            // Add small indicator for message type
                                            let indicator = if i == self.message_log.len() - 1 { "➤ " } else { "• " };
                                            ui.label(RichText::new(indicator).color(color));
                                            ui.label(RichText::new(msg).color(color));
                                        });
                                    }
                                });
                            });

                        ui.add_space(10.0);
                    }

                    // Status bar - compact and centered
                    ui.horizontal_centered(|ui| {
                        ui.label(RichText::new("Status: ").color(Color32::from_rgb(0, 255, 255)));
                        if self.main_menu {
                            ui.label(RichText::new("Main Menu").color(Color32::YELLOW));
                        } else if self.creating_character {
                            ui.label(RichText::new("Character Creation").color(Color32::YELLOW));
                        } else if self.show_combat_tutorial {
                            ui.label(RichText::new("Combat Tutorial").color(Color32::YELLOW));
                        } else if self.game_initialized {
                            ui.label(RichText::new("In Game").color(Color32::GREEN));
                        }

                        if let Some(key) = self.last_key {
                            ui.label(
                                RichText::new(format!(" | Last key: {}", key))
                                    .color(Color32::LIGHT_GRAY)
                            );
                        }
                    });
                });
            });

        // Request repaint for smooth updates
        ctx.request_repaint();
    }
}

#[cfg(feature = "gui")]
#[allow(dead_code)]
pub fn run_gui() -> Result<(), eframe::Error> {
    let options = eframe::NativeOptions {
        viewport: egui::ViewportBuilder::default()
            .with_fullscreen(true)
            .with_title("Echoes of the Forgotten Realm") // This still is not centered correctly.
            .with_resizable(true)
            .with_maximize_button(true)
            .with_minimize_button(true),
        ..Default::default()
    };

    eframe::run_native(
        "Echoes of the Forgotten Realm",
        options,
        Box::new(|cc| Box::new(EchoesApp::new(cc))),
    )
}

// Stub implementations for when GUI feature is not enabled
#[cfg(not(feature = "gui"))]
pub fn run_gui() -> Result<(), Box<dyn std::error::Error>> {
    Err("GUI feature not enabled. Compile with --features gui".into())
}

#[cfg(feature = "gui")]
#[allow(dead_code)]
impl EchoesApp {
    fn get_game_info(&self) -> Option<(String, i32, i32, i32, i32, i32, i32)> {
        if let Some(ref game) = self.game {
            let player = &game.player;
            Some((
                player.name.clone(),
                player.level as i32,
                player.health,
                player.max_health,
                player.mana,
                player.max_mana,
                player.gold as i32,
            ))
        } else {
            None
        }
    }
}<|MERGE_RESOLUTION|>--- conflicted
+++ resolved
@@ -9,13 +9,7 @@
 use crate::input::InputHandler;
 use crate::item::{equipment, Item};
 #[cfg(feature = "gui")]
-<<<<<<< HEAD
-use crate::inventory::InventoryScreen;
-#[cfg(feature = "gui")]
-use crate::world::{FogOfWar, FogOfWarConfig, Position};
-=======
 use crate::world::{FogOfWar, Position};
->>>>>>> 212b3525
 #[cfg(feature = "gui")]
 use eframe::egui;
 #[cfg(feature = "gui")]
@@ -29,17 +23,7 @@
     SelectingClass,
 }
 
-<<<<<<< HEAD
-#[derive(Clone, Copy, PartialEq)]
-enum GuiScreenState {
-    Game,
-    Inventory,
-    Character,
-}
-
-=======
 #[allow(dead_code)]
->>>>>>> 212b3525
 pub struct EchoesApp {
     game: Option<Game>,
     terminal_buffer: Vec<Vec<char>>,
@@ -69,7 +53,6 @@
     in_combat: bool,
     combat_enemy_pos: Option<Position>,
     combat_messages: Vec<String>,
-    gui_screen_state: GuiScreenState,
 }
 
 #[cfg(feature = "gui")]
@@ -104,7 +87,6 @@
             in_combat: false,
             combat_enemy_pos: None,
             combat_messages: Vec::new(),
-            gui_screen_state: GuiScreenState::Game,
         };
         app.init_terminal();
         app
@@ -570,14 +552,6 @@
                         }
                     }
                     'i' | 'I' => {
-<<<<<<< HEAD
-                        // Show inventory screen
-                        self.gui_screen_state = GuiScreenState::Inventory;
-                    }
-                    'c' | 'C' => {
-                        // Show character screen
-                        self.gui_screen_state = GuiScreenState::Character;
-=======
                         // Toggle inventory screen
                         self.showing_inventory = !self.showing_inventory;
                         if self.showing_inventory {
@@ -608,7 +582,6 @@
                             }
                             .to_string(),
                         );
->>>>>>> 212b3525
                     }
                     'q' | 'Q' => {
                         // Quit to main menu
@@ -797,11 +770,7 @@
                 _ => {}
             }
         } else if self.game_initialized {
-            match self.gui_screen_state {
-                GuiScreenState::Game => self.handle_game_input_legacy(action),
-                GuiScreenState::Inventory => self.handle_inventory_input(action),
-                GuiScreenState::Character => self.handle_character_screen_input(action),
-            }
+            self.handle_game_input_legacy(action);
         }
     }
 
@@ -909,191 +878,6 @@
         }
     }
 
-<<<<<<< HEAD
-    fn render_inventory_screen(&mut self, player: &crate::character::Player) {
-        self.clear_screen();
-
-        // Get display data from inventory module
-        let display_data = InventoryScreen::get_display_data(player);
-
-        // Title
-        self.print_at(
-            30,
-            1,
-            InventoryScreen::get_title(),
-            Some(Color32::from_rgb(0, 255, 255)),
-        );
-
-        // Gold
-        self.print_at(10, 3, &display_data.gold_display(), None);
-
-        if display_data.is_empty {
-            self.print_at(10, 5, InventoryScreen::get_empty_message(), None);
-        } else {
-            self.print_at(5, 5, InventoryScreen::get_items_header(), None);
-            self.print_at(5, 6, InventoryScreen::get_items_separator(), None);
-
-            for (display_index, item) in display_data.items_with_display_index() {
-                let item_line = InventoryScreen::format_item_line(item, display_index);
-                self.print_at(5, 6 + display_index, &item_line, None);
-            }
-        }
-
-        self.print_at(
-            10,
-            45,
-            InventoryScreen::get_help_text(),
-            Some(Color32::from_rgb(128, 128, 128)),
-        );
-    }
-
-    fn render_character_screen(&mut self, player: &crate::character::Player) {
-        self.clear_screen();
-
-        // Title
-        self.print_at(
-            30,
-            1,
-            "Character Sheet",
-            Some(Color32::from_rgb(0, 255, 255)),
-        );
-
-        // Basic info
-        self.print_at(10, 3, &format!("Name: {}", player.name), None);
-        self.print_at(10, 4, &format!("Class: {}", player.class.class_type), None);
-        self.print_at(10, 5, &format!("Level: {}", player.level), None);
-        self.print_at(
-            10,
-            6,
-            &format!("Experience: {}/{}", player.experience, player.level * 100),
-            None,
-        );
-        self.print_at(
-            10,
-            7,
-            &format!("Health: {}/{}", player.health, player.max_health),
-            None,
-        );
-        self.print_at(
-            10,
-            8,
-            &format!("Mana: {}/{}", player.mana, player.max_mana),
-            None,
-        );
-        self.print_at(10, 9, &format!("Gold: {}", player.gold), None);
-
-        // Stats
-        self.print_at(10, 11, "Stats:", Some(Color32::from_rgb(0, 255, 255)));
-        self.print_at(
-            10,
-            12,
-            &format!(
-                "Strength: {}",
-                player.stats.get_stat(crate::character::StatType::Strength)
-            ),
-            None,
-        );
-        self.print_at(
-            10,
-            13,
-            &format!(
-                "Intelligence: {}",
-                player
-                    .stats
-                    .get_stat(crate::character::StatType::Intelligence)
-            ),
-            None,
-        );
-        self.print_at(
-            10,
-            14,
-            &format!(
-                "Dexterity: {}",
-                player.stats.get_stat(crate::character::StatType::Dexterity)
-            ),
-            None,
-        );
-        self.print_at(
-            10,
-            15,
-            &format!(
-                "Constitution: {}",
-                player
-                    .stats
-                    .get_stat(crate::character::StatType::Constitution)
-            ),
-            None,
-        );
-        self.print_at(
-            10,
-            16,
-            &format!(
-                "Wisdom: {}",
-                player.stats.get_stat(crate::character::StatType::Wisdom)
-            ),
-            None,
-        );
-
-        // Abilities
-        self.print_at(40, 11, "Abilities:", Some(Color32::from_rgb(0, 255, 255)));
-        for (i, ability) in player.class.abilities.iter().enumerate() {
-            self.print_at(40, 12 + i, &format!("{}. {}", i + 1, ability), None);
-        }
-
-        // Combat stats
-        self.print_at(
-            40,
-            18,
-            "Combat Stats:",
-            Some(Color32::from_rgb(0, 255, 255)),
-        );
-        self.print_at(40, 19, &format!("Attack: {}", player.attack_damage()), None);
-        self.print_at(40, 20, &format!("Defense: {}", player.defense()), None);
-
-        self.print_at(
-            10,
-            45,
-            "Press any key to return...",
-            Some(Color32::from_rgb(128, 128, 128)),
-        );
-    }
-
-    fn handle_inventory_input(&mut self, action: &crate::input::InputAction) {
-        match action {
-            crate::input::InputAction::Character(c) => {
-                let inventory_action = InventoryScreen::process_input(*c);
-
-                if let Some(ref mut game) = self.game {
-                    match InventoryScreen::handle_action(&mut game.player, inventory_action) {
-                        Some(result) => {
-                            self.ui_messages.push(result.message);
-                        }
-                        None => {
-                            // Exit inventory
-                            self.gui_screen_state = GuiScreenState::Game;
-                        }
-                    }
-                }
-            }
-            crate::input::InputAction::Exit => {
-                self.gui_screen_state = GuiScreenState::Game;
-            }
-            _ => {}
-        }
-    }
-
-    fn handle_character_screen_input(&mut self, action: &crate::input::InputAction) {
-        // Any key returns to game screen
-        match action {
-            crate::input::InputAction::Character(_)
-            | crate::input::InputAction::Enter
-            | crate::input::InputAction::Exit => {
-                self.gui_screen_state = GuiScreenState::Game;
-            }
-            _ => {}
-        }
-    }
-=======
     /// Displays the inventory screen with the player's items
     /// Displays the inventory screen with the player's items and equipment
     fn show_inventory_screen(&mut self, ui: &mut egui::Ui) {
@@ -1243,7 +1027,6 @@
     fn toggle_message_log(&mut self) {
         self.message_log_visible = !self.message_log_visible;
     }
->>>>>>> 212b3525
 }
 
 #[cfg(feature = "gui")]
@@ -1372,26 +1155,15 @@
                     });
                 });
 
-                // Render appropriate screen based on state
+                // Render game if active
                 if self.game_initialized && !self.show_combat_tutorial {
-                    if let Some(game) = &self.game {
-                        match self.gui_screen_state {
-                            GuiScreenState::Game => {
-                                let game_clone = game.clone();
-                                if self.in_combat {
-                                    self.render_combat_screen_safe(&game_clone);
-                                } else {
-                                    self.render_game_screen_safe(&game_clone);
-                                }
-                            }
-                            GuiScreenState::Inventory => {
-                                let player_clone = game.player.clone();
-                                self.render_inventory_screen(&player_clone);
-                            }
-                            GuiScreenState::Character => {
-                                let player_clone = game.player.clone();
-                                self.render_character_screen(&player_clone);
-                            }
+                    if self.game.is_some() {
+                        // Clone the game data only at render time to avoid stale state
+                        let game_clone = self.game.clone().unwrap();
+                        if self.in_combat {
+                            self.render_combat_screen_safe(&game_clone);
+                        } else {
+                            self.render_game_screen_safe(&game_clone);
                         }
                     }
                 }
